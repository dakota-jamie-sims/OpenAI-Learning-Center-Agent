"""
Agent Communication Broker for multi-agent system
"""
from typing import Dict, Any, List, Optional, Callable
from collections import defaultdict
from threading import Lock
import asyncio
import json
from datetime import datetime
import logging

from src.agents.multi_agent_base import AgentMessage, MessageType, BaseAgent


class CommunicationBroker:
    """Central message broker for agent communication"""
    
    def __init__(self):
        self.agents: Dict[str, BaseAgent] = {}
        self.message_queue: List[AgentMessage] = []
        self.message_history: List[AgentMessage] = []
        self.subscriptions: Dict[str, List[str]] = defaultdict(list)
        self.lock = Lock()
        self.running = False
        self.logger = logging.getLogger(__name__)
        
        # Message handlers by type
        self.message_handlers: Dict[MessageType, Callable] = {
            MessageType.REQUEST: self._handle_request,
            MessageType.RESPONSE: self._handle_response,
            MessageType.BROADCAST: self._handle_broadcast,
            MessageType.DELEGATION: self._handle_delegation,
            MessageType.ESCALATION: self._handle_escalation,
            MessageType.STATUS_UPDATE: self._handle_status_update
        }
    
    def register_agent(self, agent: BaseAgent) -> None:
        """Register an agent with the broker"""
        with self.lock:
            self.agents[agent.agent_id] = agent
            self.logger.info(f"Registered agent: {agent.agent_id}")
    
    def unregister_agent(self, agent_id: str) -> None:
        """Unregister an agent"""
        with self.lock:
            if agent_id in self.agents:
                del self.agents[agent_id]
                self.logger.info(f"Unregistered agent: {agent_id}")
    
    def subscribe_to_broadcasts(self, agent_id: str, topics: List[str]) -> None:
        """Subscribe agent to broadcast topics"""
        with self.lock:
            for topic in topics:
                self.subscriptions[topic].append(agent_id)
    
    def send_message(self, message: AgentMessage) -> None:
        """Queue a message for delivery"""
        if not isinstance(message, AgentMessage):
            raise TypeError("send_message expects an AgentMessage instance")

        with self.lock:
            self.message_queue.append(message)
            self.logger.debug(
                f"Queued message: {message.message_id} from {message.from_agent} to {message.to_agent}"
            )
    
    async def start(self) -> None:
        """Start the message broker"""
        self.running = True
        self.logger.info("Communication broker started")
        
        while self.running:
            await self._process_messages()
            await asyncio.sleep(0.1)  # Small delay to prevent CPU spinning
    
    def stop(self) -> None:
        """Stop the message broker"""
        self.running = False
        self.logger.info("Communication broker stopped")
    
    async def _process_messages(self) -> None:
        """Process queued messages"""
        messages_to_process = []
        
        with self.lock:
            messages_to_process = self.message_queue.copy()
            self.message_queue.clear()
        
        for message in messages_to_process:
            try:
                handler = self.message_handlers.get(message.message_type)
                if handler:
                    await handler(message)
                else:
                    self.logger.warning(f"No handler for message type: {message.message_type}")
                
                # Add to history
                self.message_history.append(message)
                
            except Exception as e:
                self.logger.error(f"Error processing message {message.message_id}: {str(e)}")
    
    async def _handle_request(self, message: AgentMessage) -> None:
        """Handle request messages"""
        target_agent = self.agents.get(message.to_agent)
        
        if not target_agent:
            self.logger.error(f"Target agent not found: {message.to_agent}")
            # Send error response back
            error_response = AgentMessage(
                from_agent="broker",
                to_agent=message.from_agent,
                message_type=MessageType.RESPONSE,
                task=f"error_{message.task}",
                payload={
                    "success": False,
                    "error": f"Agent {message.to_agent} not found"
                },
                context={},
                timestamp=datetime.now().isoformat(),
                parent_message_id=message.message_id
            )
            self.send_message(error_response)
            return
        
        # Deliver message to target agent
        response = target_agent.receive_message(message)
<<<<<<< HEAD
        if asyncio.iscoroutine(response) or isinstance(response, asyncio.Task):
=======

        if asyncio.iscoroutine(response) or isinstance(response, asyncio.Future):
>>>>>>> f11a21a6
            response = await response

        if isinstance(response, AgentMessage):
            self.send_message(response)
        elif response is not None:
            self.logger.warning(
                "Non-AgentMessage response returned from %s", target_agent.agent_id
            )
    
    async def _handle_response(self, message: AgentMessage) -> None:
        """Handle response messages"""
        target_agent = self.agents.get(message.to_agent)
        
        if target_agent:
<<<<<<< HEAD
            # Just deliver the response
            response = target_agent.receive_message(message)
            if asyncio.iscoroutine(response) or isinstance(response, asyncio.Task):
=======
            response = target_agent.receive_message(message)
            if asyncio.iscoroutine(response) or isinstance(response, asyncio.Future):
>>>>>>> f11a21a6
                response = await response

            if isinstance(response, AgentMessage):
                self.send_message(response)
<<<<<<< HEAD
=======
            elif response is not None:
                self.logger.warning(
                    "Non-AgentMessage response returned from %s", target_agent.agent_id
                )
>>>>>>> f11a21a6
        else:
            self.logger.warning(f"Response target agent not found: {message.to_agent}")
    
    async def _handle_broadcast(self, message: AgentMessage) -> None:
        """Handle broadcast messages"""
        # Determine recipients based on task/topic
        recipients = []
        
        if message.to_agent == "*":
            # Broadcast to all agents
            recipients = list(self.agents.keys())
        else:
            # Topic-based broadcast
            topic = message.task
            recipients = self.subscriptions.get(topic, [])
        
        # Deliver to all recipients
        for agent_id in recipients:
            if agent_id != message.from_agent:  # Don't send back to sender
                agent = self.agents.get(agent_id)
                if agent:
                    response = agent.receive_message(message)
                    if asyncio.iscoroutine(response) or isinstance(response, asyncio.Task):
                        response = await response

                    if isinstance(response, AgentMessage):
                        self.send_message(response)
    
    async def _handle_delegation(self, message: AgentMessage) -> None:
        """Handle delegation messages"""
        # Similar to request but with special tracking
        await self._handle_request(message)
        
        # Could add delegation tracking here
        self.logger.info(f"Delegation from {message.from_agent} to {message.to_agent}: {message.task}")
    
    async def _handle_escalation(self, message: AgentMessage) -> None:
        """Handle escalation messages"""
        # Find appropriate escalation target
        escalation_target = message.to_agent
        
        if escalation_target == "orchestrator":
            # Special handling for orchestrator escalations
            self.logger.warning(f"Escalation to orchestrator: {message.payload.get('issue', 'Unknown issue')}")
        
        # Deliver escalation
        await self._handle_request(message)
    
    async def _handle_status_update(self, message: AgentMessage) -> None:
        """Handle status update messages"""
        # Log status update
        agent_id = message.payload.get("agent_id", message.from_agent)
        status = message.payload.get("status", "unknown")
        self.logger.info(f"Status update: {agent_id} is now {status}")
        
        # Broadcast to interested parties
        await self._handle_broadcast(message)
    
    def get_agent_status(self, agent_id: str) -> Optional[str]:
        """Get current status of an agent"""
        agent = self.agents.get(agent_id)
        return agent.status.value if agent else None
    
    def get_all_agent_statuses(self) -> Dict[str, str]:
        """Get status of all agents"""
        return {
            agent_id: agent.status.value 
            for agent_id, agent in self.agents.items()
        }
    
    def get_message_history(self, limit: int = 100) -> List[Dict[str, Any]]:
        """Get recent message history"""
        recent_messages = self.message_history[-limit:]
        return [msg.to_dict() for msg in recent_messages]
    
    def get_agent_conversation(self, agent_id: str, limit: int = 50) -> List[Dict[str, Any]]:
        """Get conversation history for specific agent"""
        agent_messages = [
            msg for msg in self.message_history
            if msg.from_agent == agent_id or msg.to_agent == agent_id
        ]
        return [msg.to_dict() for msg in agent_messages[-limit:]]


class AsyncCommunicationBroker(CommunicationBroker):
    """Async version of communication broker for better performance"""
    
    def __init__(self):
        super().__init__()
        self.message_tasks = []
    
    async def _process_messages(self) -> None:
        """Process messages concurrently"""
        messages_to_process = []
        
        with self.lock:
            messages_to_process = self.message_queue.copy()
            self.message_queue.clear()
        
        # Process messages concurrently
        tasks = []
        for message in messages_to_process:
            task = asyncio.create_task(self._process_single_message(message))
            tasks.append(task)
        
        if tasks:
            await asyncio.gather(*tasks, return_exceptions=True)
    
    async def _process_single_message(self, message: AgentMessage) -> None:
        """Process a single message"""
        try:
            handler = self.message_handlers.get(message.message_type)
            if handler:
                await handler(message)
            
            # Add to history
            with self.lock:
                self.message_history.append(message)
                
        except Exception as e:
            self.logger.error(f"Error processing message {message.message_id}: {str(e)}")


def create_communication_broker(async_mode: bool = True) -> CommunicationBroker:
    """Factory function to create appropriate broker"""
    if async_mode:
        return AsyncCommunicationBroker()
    else:
        return CommunicationBroker()
<|MERGE_RESOLUTION|>--- conflicted
+++ resolved
@@ -125,12 +125,7 @@
         
         # Deliver message to target agent
         response = target_agent.receive_message(message)
-<<<<<<< HEAD
-        if asyncio.iscoroutine(response) or isinstance(response, asyncio.Task):
-=======
-
-        if asyncio.iscoroutine(response) or isinstance(response, asyncio.Future):
->>>>>>> f11a21a6
+        if asyncio.iscoroutine(response) or isinstance(response, asyncio.Task) or isinstance(response, asyncio.Future):
             response = await response
 
         if isinstance(response, AgentMessage):
@@ -145,25 +140,16 @@
         target_agent = self.agents.get(message.to_agent)
         
         if target_agent:
-<<<<<<< HEAD
-            # Just deliver the response
             response = target_agent.receive_message(message)
-            if asyncio.iscoroutine(response) or isinstance(response, asyncio.Task):
-=======
-            response = target_agent.receive_message(message)
-            if asyncio.iscoroutine(response) or isinstance(response, asyncio.Future):
->>>>>>> f11a21a6
+            if asyncio.iscoroutine(response) or isinstance(response, asyncio.Task) or isinstance(response, asyncio.Future):
                 response = await response
 
             if isinstance(response, AgentMessage):
                 self.send_message(response)
-<<<<<<< HEAD
-=======
             elif response is not None:
                 self.logger.warning(
                     "Non-AgentMessage response returned from %s", target_agent.agent_id
                 )
->>>>>>> f11a21a6
         else:
             self.logger.warning(f"Response target agent not found: {message.to_agent}")
     
@@ -186,7 +172,7 @@
                 agent = self.agents.get(agent_id)
                 if agent:
                     response = agent.receive_message(message)
-                    if asyncio.iscoroutine(response) or isinstance(response, asyncio.Task):
+                    if asyncio.iscoroutine(response) or isinstance(response, asyncio.Task) or isinstance(response, asyncio.Future):
                         response = await response
 
                     if isinstance(response, AgentMessage):
