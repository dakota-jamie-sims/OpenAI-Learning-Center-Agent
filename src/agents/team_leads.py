"""
Team lead agents that coordinate sub-agents
"""
from typing import Dict, Any, List, Tuple, Optional
import asyncio
from datetime import datetime
import json

from src.agents.multi_agent_base import BaseAgent, AgentMessage, AgentStatus, MessageType
from src.agents.research_agents import WebResearchAgent, KnowledgeBaseAgent, DataValidationAgent
from src.agents.writing_agents import ContentWriterAgent, StyleEditorAgent, CitationAgent
from src.agents.quality_agents import FactCheckerAgent, ComplianceAgent, QualityAssuranceAgent
from src.config import DEFAULT_MODELS
from src.utils.logging import get_logger
from src.models import ResearchResult

logger = get_logger(__name__)


class ResearchTeamLead(BaseAgent):
    """Lead agent for research team coordination"""
    
    def __init__(self):
        super().__init__(
            agent_id="research_team_lead",
            agent_type="team_lead",
            team="research"
        )
        self.capabilities = [
            "coordinate_research",
            "synthesize_findings",
            "prioritize_sources",
            "manage_researchers",
            "quality_control"
        ]
        self.model = DEFAULT_MODELS.get("orchestrator", "gpt-5")
        
        # Initialize sub-agents
        self.web_researcher = WebResearchAgent()
        self.kb_researcher = KnowledgeBaseAgent()
        self.data_validator = DataValidationAgent()
        
        self.sub_agents = {
            "web_researcher": self.web_researcher,
            "kb_researcher": self.kb_researcher,
            "data_validator": self.data_validator
        }
    
    def validate_task(self, task: str, payload: Dict[str, Any]) -> Tuple[bool, str]:
        """Validate research team tasks"""
        valid_tasks = [
            "comprehensive_research",
            "validate_article",
            "find_sources",
            "fact_check_content",
            "research_synthesis"
        ]
        
        if task not in valid_tasks:
            return False, f"Task '{task}' not supported by ResearchTeamLead"
        
        return True, "Valid task"
    
    async def process_message(self, message: AgentMessage) -> AgentMessage:
        """Process research coordination request"""
        task = message.task
        payload = message.payload

        if task == "comprehensive_research":
            result_model = await self._coordinate_comprehensive_research_async(payload)
            result = result_model.model_dump()
        elif task == "validate_article":
            result = self._coordinate_article_validation(payload)
        elif task == "find_sources":
            result = self._coordinate_source_finding(payload)
        elif task == "fact_check_content":
            result = self._coordinate_fact_checking(payload)
        else:
            result = self._synthesize_research(payload)

        return self._create_response(message, result)
    
    def _coordinate_comprehensive_research(self, payload: Dict[str, Any]) -> ResearchResult:
        """Backward compatibility wrapper - calls async version"""
        import nest_asyncio
        nest_asyncio.apply()
        return asyncio.run(self._coordinate_comprehensive_research_async(payload))

    async def _coordinate_comprehensive_research_async(self, payload: Dict[str, Any]) -> ResearchResult:
        """Coordinate comprehensive research across all sub-agents in parallel"""
        topic = payload.get("topic", "")
        requirements = payload.get("requirements", {})
        
        logger.info(f"ResearchTeamLead: Starting parallel research for topic: {topic}")
        self.update_status(AgentStatus.WORKING, f"Researching: {topic}")
        
        # Phase 1: Parallel research - ALL THREE SEARCHES RUN SIMULTANEOUSLY!
        # Create messages
        web_msg = self.delegate_task(
            "web_researcher",
            "research_topic",
            {"query": topic}
        )
        kb_msg = self.delegate_task(
            "kb_researcher",  
            "search_kb",
            {"query": topic}
        )
        dakota_msg = self.delegate_task(
            "kb_researcher",
            "find_dakota_insights",
            {"query": topic}
        )
        
<<<<<<< HEAD
        # Execute all searches simultaneously with timeout protection
        web_task = asyncio.wait_for(
            asyncio.to_thread(self.web_researcher.receive_message, web_msg), timeout=15
        )
        kb_task = asyncio.wait_for(
            asyncio.to_thread(self.kb_researcher.receive_message, kb_msg), timeout=10
        )
        dakota_task = asyncio.wait_for(
            asyncio.to_thread(self.kb_researcher.receive_message, dakota_msg), timeout=10
        )
=======
        # Run all three searches concurrently using threads
        web_task = asyncio.to_thread(self.web_researcher.receive_message, web_msg)
        kb_task = asyncio.to_thread(self.kb_researcher.receive_message, kb_msg)
        dakota_task = asyncio.to_thread(self.kb_researcher.receive_message, dakota_msg)
>>>>>>> f11a21a6

        # Wait for all to complete
        web_response = kb_response = dakota_response = None
        try:
            web_response, kb_response, dakota_response = await asyncio.gather(
                web_task,
                kb_task,
                dakota_task,
                return_exceptions=True,
            )
        except Exception as e:
            logger.error(f"Error in parallel research: {e}")

        def _error_response(agent: str, task: str, error: str) -> AgentMessage:
            """Create a standardized error response message."""
            return AgentMessage(
                from_agent=agent,
                to_agent="research_lead",
                message_type=MessageType.RESPONSE,
                task=task,
                payload={"success": False, "error": error},
                context={},
                timestamp=datetime.now().isoformat(),
            )

        # Create fallback responses for any searches that failed or weren't executed
        if web_response is None or isinstance(web_response, Exception):
            err = str(web_response) if isinstance(web_response, Exception) else "Web search failed"
            web_response = _error_response("web_researcher", "response_search_web", err)
        if kb_response is None or isinstance(kb_response, Exception):
            err = str(kb_response) if isinstance(kb_response, Exception) else "KB search failed"
            kb_response = _error_response("kb_researcher", "response_search_kb", err)
        if dakota_response is None or isinstance(dakota_response, Exception):
            err = (
                str(dakota_response)
                if isinstance(dakota_response, Exception)
                else "Dakota search failed"
            )
            dakota_response = _error_response(
                "kb_researcher", "response_find_dakota_insights", err
            )
        
        # Handle exceptions and check for failures
        for response, name in [(web_response, "web"), (kb_response, "kb"), (dakota_response, "dakota")]:
            if isinstance(response, Exception):
                logger.warning(f"{name} search failed with exception: {response}")
                continue
            if hasattr(response, 'payload') and not response.payload.get("success", True):
                logger.warning(f"{name} search failed: {response.payload.get('error', 'Unknown error')}")
        
        # Phase 2: Validate findings - safely extract payloads
        all_content = {
            "web_research": web_response.payload if hasattr(web_response, 'payload') else {"success": False, "error": "Search failed"},
            "kb_insights": kb_response.payload if hasattr(kb_response, 'payload') else {"success": False, "error": "KB search failed"},
            "dakota_insights": dakota_response.payload if hasattr(dakota_response, 'payload') else {"success": False, "error": "Dakota search failed"}
        }
        
        validation_msg = self.delegate_task(
            "data_validator",
            "validate_facts",
            {"content": json.dumps(all_content)}
        )
        validation_response = self.data_validator.receive_message(validation_msg)
        validation_payload = (
            validation_response.payload
            if hasattr(validation_response, "payload")
            else {"success": False, "error": "No validation response"}
        )
        if not validation_payload.get("success", True):
            return ResearchResult(
                success=False,
                topic=topic,
                synthesis={},
                raw_research=all_content,
                sources=[],
                validation=validation_payload,
                error=validation_payload.get("error", "Validation failed"),
            )
        # Phase 3: Find additional sources if needed
        sources_collected = self._extract_all_sources(all_content)
        
        if len(sources_collected) < requirements.get("min_sources", 10):
            source_msg = self.delegate_task(
                "web_researcher",
                "find_sources",
                {"query": topic}
            )
            source_response = self.web_researcher.receive_message(source_msg)
            if not source_response.payload.get("success", True):
                return ResearchResult(
                    success=False,
                    topic=topic,
                    synthesis={},
                    raw_research=all_content,
                    sources=sources_collected,
                    validation=validation_payload,
                    error=source_response.payload.get("error", "Source finding failed"),
                )
            sources_collected.extend(source_response.payload.get("sources", []))
        
        # Phase 4: Synthesize findings
        synthesis = self._synthesize_findings(
            topic,
            all_content,
            validation_payload,
            sources_collected
        )

        self.update_status(AgentStatus.COMPLETED, "Research complete")

        return ResearchResult(
            success=True,
            topic=topic,
            synthesis=synthesis,
            raw_research=all_content,
            validation=validation_payload,
            sources=sources_collected[:requirements.get("max_sources", 20)],
            research_quality_score=self._calculate_research_quality(
                all_content, validation_payload
            ),
        )
    
    def _coordinate_article_validation(self, payload: Dict[str, Any]) -> Dict[str, Any]:
        """Coordinate full article validation"""
        content = payload.get("content", "")
        
        # Parallel validation tasks
        tasks = []
        
        # Validate facts
        fact_msg = self.delegate_task(
            "data_validator",
            "validate_facts",
            {"content": content}
        )
        fact_validation = self.data_validator.receive_message(fact_msg)
        if not fact_validation.payload.get("success", True):
            return fact_validation.payload
        
        # Validate citations
        citation_msg = self.delegate_task(
            "data_validator",
            "validate_citations",
            {"content": content}
        )
        citation_validation = self.data_validator.receive_message(citation_msg)
        if not citation_validation.payload.get("success", True):
            return citation_validation.payload
        
        # Check consistency
        consistency_msg = self.delegate_task(
            "data_validator",
            "check_consistency",
            {"content": content}
        )
        consistency_check = self.data_validator.receive_message(consistency_msg)
        if not consistency_check.payload.get("success", True):
            return consistency_check.payload
        
        # Check data freshness
        freshness_msg = self.delegate_task(
            "data_validator",
            "check_freshness",
            {"content": content}
        )
        freshness_check = self.data_validator.receive_message(freshness_msg)
        if not freshness_check.payload.get("success", True):
            return freshness_check.payload
        
        # Compile validation report
        validation_report = {
            "facts": fact_validation.payload,
            "citations": citation_validation.payload,
            "consistency": consistency_check.payload,
            "freshness": freshness_check.payload
        }
        
        # Calculate overall validation score
        overall_score = self._calculate_validation_score(validation_report)
        
        return {
            "success": True,
            "validation_complete": True,
            "overall_score": overall_score,
            "passed": overall_score >= 70,
            "detailed_report": validation_report,
            "recommendations": self._generate_validation_recommendations(validation_report)
        }
    
    def _coordinate_source_finding(self, payload: Dict[str, Any]) -> Dict[str, Any]:
        """Coordinate finding authoritative sources"""
        query = payload.get("query", "")
        min_sources = payload.get("min_sources", 10)
        
        # Get sources from multiple agents
        sources = []
        
        # Web sources
        web_msg = self.delegate_task(
            "web_researcher",
            "find_sources",
            {"query": query}
        )
        web_response = self.web_researcher.receive_message(web_msg)
        if not web_response.payload.get("success", True):
            return web_response.payload
        sources.extend(web_response.payload.get("sources", []))
        
        # Dakota KB sources
        kb_msg = self.delegate_task(
            "kb_researcher",
            "find_similar_articles",
            {"query": query}
        )
        kb_response = self.kb_researcher.receive_message(kb_msg)
        if not kb_response.payload.get("success", True):
            return kb_response.payload
        
        # Convert KB articles to source format
        for article in kb_response.payload.get("similar_articles", []):
            sources.append({
                "url": article.get("url", ""),
                "title": article.get("title", ""),
                "date": article.get("date", ""),
                "source_type": "dakota_kb",
                "relevance": article.get("relevance", 0)
            })
        
        # Validate sources
        source_validation_msg = self.delegate_task(
            "data_validator",
            "check_sources",
            {"sources": sources}
        )
        validation_response = self.data_validator.receive_message(source_validation_msg)
        if not validation_response.payload.get("success", True):
            return validation_response.payload
        
        # Filter and rank validated sources
        validated_sources = self._filter_validated_sources(
            sources,
            validation_response.payload
        )
        
        return {
            "success": True,
            "query": query,
            "sources_found": len(sources),
            "validated_sources": len(validated_sources),
            "sources": validated_sources[:min_sources * 2],  # Return extra for selection
            "validation_report": validation_response.payload
        }
    
    def _coordinate_fact_checking(self, payload: Dict[str, Any]) -> Dict[str, Any]:
        """Coordinate fact checking of content"""
        content = payload.get("content", "")
        claims = payload.get("claims", [])
        
        # If specific claims provided, verify each
        if claims:
            verification_results = []
            
            for claim in claims:
                verify_msg = self.delegate_task(
                    "web_researcher",
                    "verify_claim",
                    {"claim": claim}
                )
                verify_response = self.web_researcher.receive_message(verify_msg)
                if not verify_response.payload.get("success", True):
                    return verify_response.payload
                verification_results.append({
                    "claim": claim,
                    "verification": verify_response.payload
                })
        else:
            # General fact validation
            fact_msg = self.delegate_task(
                "data_validator",
                "validate_facts",
                {"content": content}
            )
            fact_response = self.data_validator.receive_message(fact_msg)
            if not fact_response.payload.get("success", True):
                return fact_response.payload
            verification_results = fact_response.payload
        
        return {
            "success": True,
            "fact_check_complete": True,
            "results": verification_results,
            "summary": self._summarize_fact_check(verification_results)
        }
    
    def _synthesize_research(self, payload: Dict[str, Any]) -> Dict[str, Any]:
        """Synthesize research findings"""
        findings = payload.get("findings", {})
        topic = payload.get("topic", "")
        
        synthesis_prompt = f"""Synthesize these research findings for: {topic}

Findings:
{json.dumps(findings, indent=2)}

Create a comprehensive synthesis that:
1. Identifies key themes and insights
2. Highlights Dakota-specific value propositions
3. Notes data gaps or conflicting information
4. Provides actionable recommendations
5. Suggests areas for deeper research

Focus on institutional investor needs."""

        synthesis = self.query_llm(
            synthesis_prompt,
            reasoning_effort="high",
            verbosity="high"
        )
        
        return {
            "success": True,
            "topic": topic,
            "synthesis": synthesis,
            "key_findings": self._extract_key_findings(synthesis),
            "recommendations": self._extract_recommendations(synthesis)
        }
    
    def _extract_all_sources(self, research_content: Dict[str, Any]) -> List[Dict[str, str]]:
        """Extract all sources from research content"""
        sources = []
        
        # Extract from web research
        if "web_research" in research_content:
            web_data = research_content["web_research"]
            if isinstance(web_data, dict) and "sources" in web_data:
                sources.extend(web_data["sources"])
        
        # Extract from KB insights
        if "kb_insights" in research_content:
            kb_data = research_content["kb_insights"]
            if isinstance(kb_data, dict) and "raw_results" in kb_data:
                # Convert KB results to source format
                kb_results = kb_data.get("raw_results", {})
                if "articles" in kb_results:
                    for article in kb_results["articles"]:
                        sources.append({
                            "url": f"https://dakota.com/articles/{article.get('id', '')}",
                            "title": article.get("title", ""),
                            "date": article.get("date", ""),
                            "source_type": "dakota_kb"
                        })
        
        # Remove duplicates
        seen_urls = set()
        unique_sources = []
        for source in sources:
            url = source.get("url", "")
            if url and url not in seen_urls:
                seen_urls.add(url)
                unique_sources.append(source)
        
        return unique_sources
    
    def _synthesize_findings(self, topic: str, research: Dict[str, Any], 
                           validation: Dict[str, Any], sources: List[Dict]) -> str:
        """Synthesize all research findings"""
        synthesis_data = {
            "topic": topic,
            "web_insights": research.get("web_research", {}).get("research_summary", ""),
            "dakota_insights": research.get("dakota_insights", {}).get("dakota_insights", ""),
            "kb_insights": research.get("kb_insights", {}).get("kb_insights", ""),
            "validation_score": validation.get("overall_credibility", 0),
            "source_count": len(sources),
            "high_quality_sources": len([s for s in sources if s.get("credibility_score", 0) >= 8])
        }
        
        synthesis_prompt = f"""Create a comprehensive research synthesis for: {topic}

Research Data:
{json.dumps(synthesis_data, indent=2)}

Synthesize into:
1. Executive Summary (key findings)
2. Market Analysis (current state and trends)
3. Dakota Perspective (unique insights and value)
4. Data and Evidence (statistics and proof points)
5. Investment Implications
6. Risk Factors
7. Recommendations

Ensure synthesis is coherent, data-driven, and actionable."""

        return self.query_llm(
            synthesis_prompt,
            reasoning_effort="high",
            verbosity="high"
        )
    
    def _calculate_research_quality(self, research: Dict[str, Any], 
                                  validation: Dict[str, Any]) -> float:
        """Calculate overall research quality score"""
        scores = []
        
        # Web research quality
        if "web_research" in research and research["web_research"].get("success"):
            scores.append(80)
        
        # KB research quality
        if "kb_insights" in research and research["kb_insights"].get("success"):
            scores.append(90)  # Dakota KB is high quality
        
        # Validation score
        if "overall_credibility" in validation:
            scores.append(validation["overall_credibility"])
        
        # Source diversity
        sources = self._extract_all_sources(research)
        source_diversity_score = min(100, len(sources) * 10)
        scores.append(source_diversity_score)
        
        return sum(scores) / len(scores) if scores else 0
    
    def _calculate_validation_score(self, report: Dict[str, Any]) -> float:
        """Calculate overall validation score"""
        scores = []
        
        # Fact validation
        if "facts" in report:
            fact_score = report["facts"].get("overall_credibility", 0)
            scores.append(fact_score)
        
        # Citation validation
        if "citations" in report:
            citations = report["citations"]
            if citations.get("total_citations", 0) > 0:
                citation_score = (citations.get("valid_citations", 0) / 
                                citations.get("total_citations", 1)) * 100
                scores.append(citation_score)
        
        # Consistency
        if "consistency" in report:
            consistency_score = 100 if report["consistency"].get("consistent") else 50
            scores.append(consistency_score)
        
        # Freshness
        if "freshness" in report:
            freshness_score = report["freshness"].get("freshness_score", 50)
            scores.append(freshness_score)
        
        return sum(scores) / len(scores) if scores else 0
    
    def _generate_validation_recommendations(self, report: Dict[str, Any]) -> List[str]:
        """Generate recommendations based on validation report"""
        recommendations = []
        
        # Check fact validation
        if "facts" in report:
            facts = report["facts"]
            if facts.get("issues_found", 0) > 0:
                recommendations.append(f"Address {facts['issues_found']} fact validation issues")
        
        # Check citations
        if "citations" in report:
            citations = report["citations"]
            if not citations.get("meets_minimum"):
                needed = citations.get("required", 10) - citations.get("valid_citations", 0)
                recommendations.append(f"Add {needed} more valid citations")
        
        # Check consistency
        if "consistency" in report:
            if not report["consistency"].get("consistent"):
                count = report["consistency"].get("inconsistencies_found", 0)
                recommendations.append(f"Resolve {count} content inconsistencies")
        
        # Check freshness
        if "freshness" in report:
            if not report["freshness"].get("is_current"):
                recommendations.append("Update outdated data references to 2024-2025")
        
        if not recommendations:
            recommendations.append("Content meets all validation criteria")
        
        return recommendations
    
    def _filter_validated_sources(self, sources: List[Dict], 
                                 validation: Dict[str, Any]) -> List[Dict]:
        """Filter sources based on validation results"""
        validated_sources = []
        validation_results = validation.get("results", [])
        
        # Create lookup for validation results
        validation_lookup = {}
        for result in validation_results:
            source_url = result.get("source", "")
            validation_lookup[source_url] = result
        
        # Filter and enhance sources
        for source in sources:
            url = source.get("url", "")
            if url in validation_lookup:
                val_result = validation_lookup[url]
                if val_result.get("recommended", False):
                    source["credibility_score"] = val_result.get("credibility_score", 0)
                    source["validation_notes"] = val_result.get("credibility_notes", [])
                    validated_sources.append(source)
        
        # Sort by credibility score
        return sorted(validated_sources, 
                     key=lambda x: x.get("credibility_score", 0), 
                     reverse=True)
    
    def _summarize_fact_check(self, results: Any) -> Dict[str, Any]:
        """Summarize fact checking results"""
        if isinstance(results, dict):
            # Single validation result
            return {
                "total_issues": results.get("issues_found", 0),
                "credibility_score": results.get("overall_credibility", 0),
                "status": "passed" if results.get("overall_credibility", 0) >= 70 else "needs_review"
            }
        elif isinstance(results, list):
            # Multiple claim verifications
            verified = sum(1 for r in results 
                         if r.get("verification", {}).get("verification_result", "").startswith("VERIFIED"))
            
            return {
                "claims_checked": len(results),
                "verified": verified,
                "unverified": len(results) - verified,
                "verification_rate": (verified / len(results) * 100) if results else 0
            }
        
        return {"status": "unknown"}
    
    def _extract_key_findings(self, synthesis: str) -> List[str]:
        """Extract key findings from synthesis"""
        # Simple extraction - look for numbered lists or bullet points
        findings = []
        lines = synthesis.split('\n')
        
        for line in lines:
            line = line.strip()
            if (line.startswith(('1.', '2.', '3.', '4.', '5.', '-', '•', '*')) and 
                len(line) > 10):
                # Clean up the finding
                finding = line.lstrip('0123456789.-•* ')
                if finding:
                    findings.append(finding)
        
        return findings[:10]  # Top 10 findings
    
    def _extract_recommendations(self, synthesis: str) -> List[str]:
        """Extract recommendations from synthesis"""
        recommendations = []
        lines = synthesis.split('\n')
        
        in_recommendations = False
        for line in lines:
            if 'recommendation' in line.lower():
                in_recommendations = True
                continue
            
            if in_recommendations:
                line = line.strip()
                if line and (line[0].isupper() or line.startswith(('-', '•', '*', '1'))):
                    rec = line.lstrip('0123456789.-•* ')
                    if rec and len(rec) > 10:
                        recommendations.append(rec)
                elif not line:
                    # Empty line might signal end of recommendations
                    if len(recommendations) >= 3:
                        break
        
        return recommendations[:5]  # Top 5 recommendations


class WritingTeamLead(BaseAgent):
    """Lead agent for writing team coordination"""
    
    def __init__(self):
        super().__init__(
            agent_id="writing_team_lead",
            agent_type="team_lead",
            team="writing"
        )
        self.capabilities = [
            "coordinate_writing",
            "manage_content_flow",
            "ensure_consistency",
            "review_drafts",
            "finalize_content"
        ]
        self.model = DEFAULT_MODELS.get("orchestrator", "gpt-5")
        
        # Initialize sub-agents
        self.content_writer = ContentWriterAgent()
        self.style_editor = StyleEditorAgent()
        self.citation_agent = CitationAgent()
        
        self.sub_agents = {
            "content_writer": self.content_writer,
            "style_editor": self.style_editor,
            "citation_agent": self.citation_agent
        }
    
    def validate_task(self, task: str, payload: Dict[str, Any]) -> Tuple[bool, str]:
        """Validate writing team tasks"""
        valid_tasks = [
            "write_article",
            "edit_article",
            "review_draft",
            "finalize_article",
            "improve_section"
        ]
        
        if task not in valid_tasks:
            return False, f"Task '{task}' not supported by WritingTeamLead"
        
        return True, "Valid task"
    
    def process_message(self, message: AgentMessage) -> AgentMessage:
        """Process writing coordination request"""
        task = message.task
        payload = message.payload
        
        if task == "write_article":
            result = self._coordinate_article_writing(payload)
        elif task == "edit_article":
            result = self._coordinate_article_editing(payload)
        elif task == "review_draft":
            result = self._review_and_improve_draft(payload)
        elif task == "finalize_article":
            result = self._finalize_article(payload)
        else:
            result = self._improve_section(payload)
        
        return self._create_response(message, result)
    
    def _coordinate_article_writing(self, payload: Dict[str, Any]) -> Dict[str, Any]:
        """Coordinate full article writing process"""
        topic = payload.get("topic", "")
        word_count = payload.get("word_count", 1500)
        research = payload.get("research", {})
        sources = payload.get("sources", [])
        requirements = payload.get("requirements", {})
        
        self.update_status(AgentStatus.WORKING, f"Writing article: {topic}")
        
        # Phase 1: Create outline
        outline_msg = self.delegate_task(
            "content_writer",
            "create_outline",
            {
                "topic": topic,
                "research": research,
                "target_sections": 7
            }
        )
        outline_response = self.content_writer.receive_message(outline_msg)
        if not outline_response.payload.get("success", True):
            return outline_response.payload
        
        # Phase 2: Write article
        write_msg = self.delegate_task(
            "content_writer",
            "write_article",
            {
                "topic": topic,
                "word_count": word_count,
                "research": research,
                "sources": sources,
                "requirements": requirements
            }
        )
        write_response = self.content_writer.receive_message(write_msg)
        if not write_response.payload.get("success", True):
            return write_response.payload
        
        article = write_response.payload.get("article", "")
        
        # Phase 3: Add citations
        citation_msg = self.delegate_task(
            "citation_agent",
            "add_citations",
            {
                "content": article,
                "sources": sources,
                "min_citations": requirements.get("min_citations", 10)
            }
        )
        citation_response = self.citation_agent.receive_message(citation_msg)
        if not citation_response.payload.get("success", True):
            return citation_response.payload
        
        article_with_citations = citation_response.payload.get("cited_content", article)
        
        # Phase 4: Style editing
        style_msg = self.delegate_task(
            "style_editor",
            "edit_style",
            {
                "content": article_with_citations,
                "style_guide": {
                    "tone": "professional-authoritative",
                    "audience": "institutional investors",
                    "voice": "active",
                    "formality": "high"
                }
            }
        )
        style_response = self.style_editor.receive_message(style_msg)
        if not style_response.payload.get("success", True):
            return style_response.payload
        
        final_article = style_response.payload.get("edited_content", article_with_citations)
        
        # Phase 5: Final polish
        polish_msg = self.delegate_task(
            "style_editor",
            "polish_content",
            {
                "content": final_article,
                "priorities": ["flow", "impact", "clarity", "professionalism"]
            }
        )
        polish_response = self.style_editor.receive_message(polish_msg)
        if not polish_response.payload.get("success", True):
            return polish_response.payload
        
        polished_article = polish_response.payload.get("polished_content", final_article)
        
        self.update_status(AgentStatus.COMPLETED, "Article writing complete")
        
        return {
            "success": True,
            "article": polished_article,
            "word_count": len(polished_article.split()),
            "outline": outline_response.payload.get("outline", ""),
            "citations_added": citation_response.payload.get("citations_added", 0),
            "quality_assessment": polish_response.payload.get("quality_assessment", {}),
            "writing_metrics": self._calculate_writing_metrics(polished_article)
        }
    
    def _coordinate_article_editing(self, payload: Dict[str, Any]) -> Dict[str, Any]:
        """Coordinate comprehensive article editing"""
        content = payload.get("content", "")
        edit_requirements = payload.get("requirements", [])
        
        # Phase 1: Grammar and mechanics
        grammar_msg = self.delegate_task(
            "style_editor",
            "check_grammar",
            {"content": content}
        )
        grammar_response = self.style_editor.receive_message(grammar_msg)
        if not grammar_response.payload.get("success", True):
            return grammar_response.payload
        
        content = grammar_response.payload.get("corrected_content", content)
        
        # Phase 2: Clarity improvements
        clarity_msg = self.delegate_task(
            "style_editor",
            "improve_clarity",
            {
                "content": content,
                "focus_areas": ["complex sentences", "technical terms", "transitions"]
            }
        )
        clarity_response = self.style_editor.receive_message(clarity_msg)
        if not clarity_response.payload.get("success", True):
            return clarity_response.payload
        
        content = clarity_response.payload.get("clarified_content", content)
        
        # Phase 3: Consistency check
        consistency_msg = self.delegate_task(
            "style_editor",
            "ensure_consistency",
            {
                "content": content,
                "terminology": {},
                "style_rules": []
            }
        )
        consistency_response = self.style_editor.receive_message(consistency_msg)
        if not consistency_response.payload.get("success", True):
            return consistency_response.payload
        
        content = consistency_response.payload.get("consistent_content", content)
        
        # Phase 4: Citation verification
        citation_verify_msg = self.delegate_task(
            "citation_agent",
            "verify_citations",
            {"content": content}
        )
        citation_verify_response = self.citation_agent.receive_message(citation_verify_msg)
        if not citation_verify_response.payload.get("success", True):
            return citation_verify_response.payload
        
        # Phase 5: Final formatting
        if citation_verify_response.payload.get("needs_correction"):
            format_msg = self.delegate_task(
                "citation_agent",
                "format_citations",
                {"content": content}
            )
            format_response = self.citation_agent.receive_message(format_msg)
            if not format_response.payload.get("success", True):
                return format_response.payload
            content = format_response.payload.get("formatted_content", content)
        
        edit_summary = {
            "grammar_corrections": grammar_response.payload.get("errors_found", 0),
            "clarity_improvements": clarity_response.payload.get("improvements", []),
            "consistency_fixes": consistency_response.payload.get("changes_applied", 0),
            "citation_issues": citation_verify_response.payload.get("invalid_citations", 0)
        }
        
        return {
            "success": True,
            "edited_content": content,
            "edit_summary": edit_summary,
            "total_changes": sum([
                edit_summary["grammar_corrections"],
                edit_summary["consistency_fixes"],
                edit_summary["citation_issues"]
            ]),
            "ready_for_publication": self._assess_publication_readiness(content, edit_summary)
        }
    
    def _review_and_improve_draft(self, payload: Dict[str, Any]) -> Dict[str, Any]:
        """Review draft and suggest improvements"""
        draft = payload.get("draft", "")
        review_criteria = payload.get("criteria", {})
        
        review_prompt = f"""Review this article draft:

{draft[:2000]}...

Review criteria:
{json.dumps(review_criteria, indent=2)}

Provide:
1. Overall quality assessment
2. Strengths
3. Areas for improvement
4. Specific recommendations
5. Priority fixes needed

Focus on institutional investor needs."""

        review = self.query_llm(
            review_prompt,
            reasoning_effort="high",
            verbosity="high"
        )
        
        # Extract specific improvements needed
        improvements = self._extract_improvement_recommendations(review)
        
        # If improvements needed, coordinate fixes
        if improvements:
            improved_draft = draft
            
            for improvement in improvements[:3]:  # Top 3 improvements
                if "expand" in improvement.lower():
                    expand_msg = self.delegate_task(
                        "content_writer",
                        "expand_content",
                        {
                            "content": improved_draft,
                            "target_expansion": 100,
                            "focus_areas": [improvement]
                        }
                    )
                    expand_response = self.content_writer.receive_message(expand_msg)
                    if not expand_response.payload.get("success", True):
                        return expand_response.payload
                    improved_draft = expand_response.payload.get("expanded_content", improved_draft)
                
                elif "clarify" in improvement.lower() or "simplify" in improvement.lower():
                    clarity_msg = self.delegate_task(
                        "style_editor",
                        "improve_clarity",
                        {
                            "content": improved_draft,
                            "focus_areas": [improvement]
                        }
                    )
                    clarity_response = self.style_editor.receive_message(clarity_msg)
                    if not clarity_response.payload.get("success", True):
                        return clarity_response.payload
                    improved_draft = clarity_response.payload.get("clarified_content", improved_draft)
            
            return {
                "success": True,
                "review": review,
                "improvements_made": improvements[:3],
                "improved_draft": improved_draft,
                "quality_score": self._calculate_draft_quality(improved_draft)
            }
        
        return {
            "success": True,
            "review": review,
            "improvements_made": [],
            "draft": draft,
            "quality_score": self._calculate_draft_quality(draft)
        }
    
    def _finalize_article(self, payload: Dict[str, Any]) -> Dict[str, Any]:
        """Finalize article for publication"""
        article = payload.get("article", "")
        metadata = payload.get("metadata", {})
        
        # Final checks
        final_checks = {}
        
        # Check word count
        word_count = len(article.split())
        final_checks["word_count"] = {
            "actual": word_count,
            "target": metadata.get("target_word_count", 1500),
            "meets_target": abs(word_count - metadata.get("target_word_count", 1500)) <= 50
        }
        
        # Verify citations
        citation_msg = self.delegate_task(
            "citation_agent",
            "verify_citations",
            {"content": article}
        )
        citation_response = self.citation_agent.receive_message(citation_msg)
        if not citation_response.payload.get("success", True):
            return citation_response.payload
        final_checks["citations"] = {
            "total": citation_response.payload.get("total_citations", 0),
            "valid": citation_response.payload.get("valid_citations", 0),
            "meets_minimum": citation_response.payload.get("valid_citations", 0) >= 10
        }
        
        # Final polish
        polish_msg = self.delegate_task(
            "style_editor",
            "polish_content",
            {
                "content": article,
                "priorities": ["impact", "memorability", "professionalism"]
            }
        )
        polish_response = self.style_editor.receive_message(polish_msg)
        if not polish_response.payload.get("success", True):
            return polish_response.payload
        
        final_article = polish_response.payload.get("polished_content", article)
        
        # Create bibliography
        bib_msg = self.delegate_task(
            "citation_agent",
            "create_bibliography",
            {"content": final_article}
        )
        bib_response = self.citation_agent.receive_message(bib_msg)
        if not bib_response.payload.get("success", True):
            return bib_response.payload
        
        # Generate introduction and conclusion if needed
        if not self._has_strong_introduction(final_article):
            intro_msg = self.delegate_task(
                "content_writer",
                "write_introduction",
                {
                    "topic": metadata.get("topic", ""),
                    "key_points": self._extract_key_points(final_article),
                    "hook": metadata.get("hook", "")
                }
            )
            intro_response = self.content_writer.receive_message(intro_msg)
            if not intro_response.payload.get("success", True):
                return intro_response.payload
            # Would integrate introduction here
        
        return {
            "success": True,
            "final_article": final_article,
            "bibliography": bib_response.payload.get("bibliography", ""),
            "final_checks": final_checks,
            "quality_assessment": polish_response.payload.get("quality_assessment", {}),
            "ready_for_publication": all([
                final_checks["word_count"]["meets_target"],
                final_checks["citations"]["meets_minimum"],
                polish_response.payload.get("ready_for_publication", False)
            ])
        }
    
    def _improve_section(self, payload: Dict[str, Any]) -> Dict[str, Any]:
        """Improve a specific section"""
        section = payload.get("section", "")
        improvement_type = payload.get("improvement_type", "general")
        context = payload.get("context", "")
        
        if improvement_type == "expand":
            improve_msg = self.delegate_task(
                "content_writer",
                "expand_content",
                {
                    "content": section,
                    "target_expansion": 100,
                    "focus_areas": ["depth", "examples", "data"]
                }
            )
        elif improvement_type == "rewrite":
            improve_msg = self.delegate_task(
                "content_writer",
                "rewrite_content",
                {
                    "content": section,
                    "improvements": ["clarity", "impact", "flow"],
                    "style_guide": {}
                }
            )
        else:
            improve_msg = self.delegate_task(
                "style_editor",
                "improve_clarity",
                {
                    "content": section,
                    "focus_areas": ["all"]
                }
            )
        
        response = self.sub_agents[improve_msg.to_agent].receive_message(improve_msg)
        if not response.payload.get("success", True):
            return response.payload
        
        return {
            "success": True,
            "improved_section": response.payload.get("expanded_content") or 
                              response.payload.get("rewritten_content") or 
                              response.payload.get("clarified_content", section),
            "improvement_type": improvement_type,
            "changes_made": self._summarize_section_changes(section, response.payload)
        }
    
    def _calculate_writing_metrics(self, article: str) -> Dict[str, Any]:
        """Calculate writing quality metrics"""
        words = article.split()
        sentences = article.split('.')
        paragraphs = article.split('\n\n')
        
        return {
            "word_count": len(words),
            "sentence_count": len(sentences),
            "paragraph_count": len(paragraphs),
            "avg_sentence_length": len(words) / max(len(sentences), 1),
            "avg_paragraph_length": len(words) / max(len(paragraphs), 1),
            "citation_density": article.count('[') / max(len(paragraphs), 1),
            "section_headers": len([line for line in article.split('\n') if line.startswith('#')])
        }
    
    def _assess_publication_readiness(self, content: str, edit_summary: Dict) -> bool:
        """Assess if content is ready for publication"""
        # Check key criteria
        word_count = len(content.split())
        has_citations = '[' in content
        minimal_errors = edit_summary.get("grammar_corrections", 0) < 5
        citations_valid = edit_summary.get("citation_issues", 0) == 0
        
        return all([
            1400 <= word_count <= 1600,  # Within word count range
            has_citations,
            minimal_errors,
            citations_valid
        ])
    
    def _extract_improvement_recommendations(self, review: str) -> List[str]:
        """Extract improvement recommendations from review"""
        recommendations = []
        lines = review.split('\n')
        
        in_recommendations = False
        for line in lines:
            if 'recommendation' in line.lower() or 'improvement' in line.lower():
                in_recommendations = True
                continue
            
            if in_recommendations and line.strip():
                if line.strip().startswith(('-', '•', '*', '1', '2', '3')):
                    rec = line.strip().lstrip('-•*0123456789. ')
                    if rec:
                        recommendations.append(rec)
                elif not line.strip():
                    if recommendations:
                        break
        
        return recommendations
    
    def _calculate_draft_quality(self, draft: str) -> float:
        """Calculate draft quality score"""
        score = 70.0  # Base score
        
        # Word count
        word_count = len(draft.split())
        if 1400 <= word_count <= 1600:
            score += 10
        
        # Citations
        citation_count = draft.count('[')
        if citation_count >= 10:
            score += 10
        
        # Structure
        if draft.count('##') >= 5:
            score += 5
        
        # Dakota mentions
        if 'dakota' in draft.lower():
            score += 5
        
        return min(100, score)
    
    def _has_strong_introduction(self, article: str) -> bool:
        """Check if article has a strong introduction"""
        lines = article.split('\n')
        
        # Check first few paragraphs
        first_content = '\n'.join(lines[:10])
        
        # Look for introduction markers
        has_hook = any(word in first_content.lower() for word in 
                      ['today', 'recent', 'growing', 'increasingly', 'critical'])
        has_preview = any(word in first_content.lower() for word in 
                         ['this article', 'we will', 'explore', 'examine'])
        
        return has_hook or has_preview
    
    def _extract_key_points(self, article: str) -> List[str]:
        """Extract key points from article"""
        key_points = []
        
        # Look for section headers
        lines = article.split('\n')
        for line in lines:
            if line.startswith('## ') and not line.startswith('### '):
                section = line.replace('## ', '').strip()
                if section and not any(skip in section.lower() for skip in 
                                     ['introduction', 'conclusion', 'summary']):
                    key_points.append(section)
        
        return key_points[:5]  # Top 5 sections
    
    def _summarize_section_changes(self, original: str, result: Dict[str, Any]) -> List[str]:
        """Summarize changes made to a section"""
        changes = []
        
        if "words_added" in result:
            changes.append(f"Added {result['words_added']} words")
        
        if "improvements_applied" in result:
            changes.extend(result["improvements_applied"])
        
        if "improvements" in result:
            changes.extend(result["improvements"])
        
        return changes[:3]  # Top 3 changes


class QualityTeamLead(BaseAgent):
    """Lead agent for quality team coordination"""
    
    def __init__(self):
        super().__init__(
            agent_id="quality_team_lead",
            agent_type="team_lead",
            team="quality"
        )
        self.capabilities = [
            "coordinate_quality_checks",
            "manage_compliance",
            "ensure_accuracy",
            "final_review",
            "quality_certification"
        ]
        self.model = DEFAULT_MODELS.get("orchestrator", "gpt-5")
        
        # Import quality agents dynamically to avoid circular imports
        from src.agents.quality_agents import FactCheckerAgent, ComplianceAgent, QualityAssuranceAgent
        
        # Initialize sub-agents
        self.fact_checker = FactCheckerAgent()
        self.compliance_agent = ComplianceAgent()
        self.qa_agent = QualityAssuranceAgent()
        
        self.sub_agents = {
            "fact_checker": self.fact_checker,
            "compliance_agent": self.compliance_agent,
            "qa_agent": self.qa_agent
        }
    
    def validate_task(self, task: str, payload: Dict[str, Any]) -> Tuple[bool, str]:
        """Validate quality team tasks"""
        valid_tasks = [
            "quality_review",
            "compliance_check",
            "fact_check",
            "final_approval",
            "quality_certification"
        ]
        
        if task not in valid_tasks:
            return False, f"Task '{task}' not supported by QualityTeamLead"
        
        return True, "Valid task"
    
    def process_message(self, message: AgentMessage) -> AgentMessage:
        """Process quality coordination request"""
        task = message.task
        payload = message.payload
        
        if task == "quality_review":
            result = self._coordinate_quality_review(payload)
        elif task == "compliance_check":
            result = self._coordinate_compliance_check(payload)
        elif task == "fact_check":
            result = self._coordinate_fact_checking(payload)
        elif task == "final_approval":
            result = self._coordinate_final_approval(payload)
        else:
            result = self._issue_quality_certification(payload)
        
        return self._create_response(message, result)
    
    def _coordinate_quality_review(self, payload: Dict[str, Any]) -> Dict[str, Any]:
        """Coordinate comprehensive quality review"""
        content = payload.get("content", "")
        requirements = payload.get("requirements", {})
        
        self.update_status(AgentStatus.WORKING, "Conducting quality review")
        
        # Phase 1: Fact checking
        fact_msg = self.delegate_task(
            "fact_checker",
            "accuracy_assessment",
            {"content": content}
        )
        fact_response = self.fact_checker.receive_message(fact_msg)
        if not fact_response.payload.get("success", True):
            return fact_response.payload
        
        # Phase 2: Compliance check
        compliance_msg = self.delegate_task(
            "compliance_agent",
            "check_compliance",
            {"content": content}
        )
        compliance_response = self.compliance_agent.receive_message(compliance_msg)
        if not compliance_response.payload.get("success", True):
            return compliance_response.payload
        
        # Phase 3: Quality assurance
        qa_msg = self.delegate_task(
            "qa_agent",
            "quality_review",
            {
                "content": content,
                "requirements": requirements
            }
        )
        qa_response = self.qa_agent.receive_message(qa_msg)
        if not qa_response.payload.get("success", True):
            return qa_response.payload
        
        # Compile results
        quality_report = {
            "fact_check": fact_response.payload,
            "compliance": compliance_response.payload,
            "quality_assurance": qa_response.payload
        }
        
        # Calculate overall quality score
        overall_score = self._calculate_overall_quality_score(quality_report)
        
        # Generate recommendations
        recommendations = self._compile_quality_recommendations(quality_report)
        
        self.update_status(AgentStatus.COMPLETED, "Quality review complete")
        
        return {
            "success": True,
            "overall_quality_score": overall_score,
            "quality_grade": self._determine_quality_grade(overall_score),
            "detailed_report": quality_report,
            "meets_standards": overall_score >= 85,
            "recommendations": recommendations,
            "critical_issues": self._identify_critical_issues(quality_report)
        }
    
    def _coordinate_compliance_check(self, payload: Dict[str, Any]) -> Dict[str, Any]:
        """Coordinate compliance verification"""
        content = payload.get("content", "")
        
        # Full compliance check
        compliance_msg = self.delegate_task(
            "compliance_agent",
            "check_compliance",
            {"content": content}
        )
        compliance_response = self.compliance_agent.receive_message(compliance_msg)
        if not compliance_response.payload.get("success", True):
            return compliance_response.payload
        
        # Risk assessment
        risk_msg = self.delegate_task(
            "compliance_agent",
            "risk_assessment",
            {"content": content}
        )
        risk_response = self.compliance_agent.receive_message(risk_msg)
        if not risk_response.payload.get("success", True):
            return risk_response.payload
        
        # Disclaimer verification
        disclaimer_msg = self.delegate_task(
            "compliance_agent",
            "verify_disclaimers",
            {"content": content}
        )
        disclaimer_response = self.compliance_agent.receive_message(disclaimer_msg)
        if not disclaimer_response.payload.get("success", True):
            return disclaimer_response.payload
        
        return {
            "success": True,
            "compliance_status": compliance_response.payload,
            "risk_assessment": risk_response.payload,
            "disclaimer_status": disclaimer_response.payload,
            "is_compliant": compliance_response.payload.get("fully_compliant", False),
            "action_items": self._generate_compliance_action_items(
                compliance_response.payload,
                risk_response.payload,
                disclaimer_response.payload
            )
        }
    
    def _coordinate_fact_checking(self, payload: Dict[str, Any]) -> Dict[str, Any]:
        """Coordinate comprehensive fact checking"""
        content = payload.get("content", "")
        sources = payload.get("sources", [])
        
        # Verify all facts
        fact_msg = self.delegate_task(
            "fact_checker",
            "verify_facts",
            {
                "content": content,
                "sources": sources
            }
        )
        fact_response = self.fact_checker.receive_message(fact_msg)
        if not fact_response.payload.get("success", True):
            return fact_response.payload
        
        # Check statistics
        stat_msg = self.delegate_task(
            "fact_checker",
            "check_statistics",
            {"content": content}
        )
        stat_response = self.fact_checker.receive_message(stat_msg)
        if not stat_response.payload.get("success", True):
            return stat_response.payload
        
        # Cross-reference sources
        cross_ref_msg = self.delegate_task(
            "fact_checker",
            "cross_reference",
            {
                "content": content,
                "sources": sources
            }
        )
        cross_ref_response = self.fact_checker.receive_message(cross_ref_msg)
        if not cross_ref_response.payload.get("success", True):
            return cross_ref_response.payload
        
        # Compile fact check report
        fact_check_report = {
            "facts": fact_response.payload,
            "statistics": stat_response.payload,
            "source_consistency": cross_ref_response.payload
        }
        
        accuracy_score = self._calculate_accuracy_score(fact_check_report)
        
        return {
            "success": True,
            "accuracy_score": accuracy_score,
            "fact_check_report": fact_check_report,
            "verified_claims": fact_response.payload.get("verified_claims", 0),
            "unverified_claims": fact_response.payload.get("unverified_claims", 0),
            "requires_correction": accuracy_score < 90,
            "corrections_needed": self._identify_needed_corrections(fact_check_report)
        }
    
    def _coordinate_final_approval(self, payload: Dict[str, Any]) -> Dict[str, Any]:
        """Coordinate final approval process"""
        content = payload.get("content", "")
        quality_reports = payload.get("quality_reports", {})
        
        # Get final approval from QA
        approval_msg = self.delegate_task(
            "qa_agent",
            "final_approval",
            {
                "content": content,
                "quality_reports": quality_reports
            }
        )
        approval_response = self.qa_agent.receive_message(approval_msg)
        if not approval_response.payload.get("success", True):
            return approval_response.payload
        
        # If not approved, get improvement suggestions
        if not approval_response.payload.get("approved", False):
            suggestions_msg = self.delegate_task(
                "qa_agent",
                "improvement_suggestions",
                {
                    "content": content,
                    "quality_issues": self._extract_quality_issues(quality_reports)
                }
            )
            suggestions_response = self.qa_agent.receive_message(suggestions_msg)
            if not suggestions_response.payload.get("success", True):
                return suggestions_response.payload
            
            return {
                "success": True,
                "approved": False,
                "approval_report": approval_response.payload,
                "improvement_suggestions": suggestions_response.payload,
                "conditions_for_approval": approval_response.payload.get("conditions", [])
            }
        
        return {
            "success": True,
            "approved": True,
            "approval_report": approval_response.payload,
            "final_score": approval_response.payload.get("final_score", 0),
            "ready_for_publication": True
        }
    
    def _issue_quality_certification(self, payload: Dict[str, Any]) -> Dict[str, Any]:
        """Issue quality certification for approved content"""
        content = payload.get("content", "")
        quality_scores = payload.get("quality_scores", {})
        
        # Verify all quality criteria met
        certification_criteria = {
            "accuracy": quality_scores.get("accuracy", 0) >= 90,
            "compliance": quality_scores.get("compliance", 0) >= 95,
            "readability": quality_scores.get("readability", 0) >= 80,
            "completeness": quality_scores.get("completeness", 0) >= 95,
            "overall_quality": quality_scores.get("overall", 0) >= 85
        }
        
        all_criteria_met = all(certification_criteria.values())
        
        if all_criteria_met:
            certification = {
                "status": "CERTIFIED",
                "certification_id": f"QC-{datetime.now().strftime('%Y%m%d%H%M%S')}",
                "issued_by": self.agent_id,
                "issued_at": datetime.now().isoformat(),
                "quality_scores": quality_scores,
                "certification_level": self._determine_certification_level(quality_scores)
            }
        else:
            certification = {
                "status": "NOT_CERTIFIED",
                "failed_criteria": [k for k, v in certification_criteria.items() if not v],
                "recommendations": "Address failed criteria and resubmit for certification"
            }
        
        return {
            "success": True,
            "certification": certification,
            "certified": all_criteria_met,
            "quality_summary": self._generate_quality_summary(quality_scores, certification_criteria)
        }
    
    def _calculate_overall_quality_score(self, quality_report: Dict[str, Any]) -> float:
        """Calculate overall quality score from sub-reports"""
        weights = {
            "fact_check": 0.35,
            "compliance": 0.30,
            "quality_assurance": 0.35
        }
        
        scores = {
            "fact_check": quality_report["fact_check"].get("overall_accuracy_score", 0),
            "compliance": quality_report["compliance"].get("compliance_score", 0),
            "quality_assurance": quality_report["quality_assurance"].get("overall_quality_score", 0)
        }
        
        weighted_score = sum(scores[component] * weights[component] for component in weights)
        
        return weighted_score
    
    def _determine_quality_grade(self, score: float) -> str:
        """Determine quality grade based on score"""
        if score >= 95:
            return "Exceptional (A+)"
        elif score >= 90:
            return "Excellent (A)"
        elif score >= 85:
            return "Very Good (B+)"
        elif score >= 80:
            return "Good (B)"
        elif score >= 75:
            return "Acceptable (C+)"
        elif score >= 70:
            return "Marginal (C)"
        else:
            return "Below Standard (D)"
    
    def _compile_quality_recommendations(self, quality_report: Dict[str, Any]) -> List[str]:
        """Compile recommendations from all quality checks"""
        recommendations = []
        
        # From fact check
        if "recommendations" in quality_report["fact_check"]:
            recommendations.extend(quality_report["fact_check"]["recommendations"][:2])
        
        # From compliance
        if "recommendations" in quality_report["compliance"]:
            recommendations.extend(quality_report["compliance"]["recommendations"][:2])
        
        # From QA
        if "recommendations" in quality_report["quality_assurance"]:
            recommendations.extend(quality_report["quality_assurance"]["recommendations"][:2])
        
        # Deduplicate and prioritize
        unique_recommendations = list(dict.fromkeys(recommendations))
        
        return unique_recommendations[:5]  # Top 5 recommendations
    
    def _identify_critical_issues(self, quality_report: Dict[str, Any]) -> List[Dict[str, str]]:
        """Identify critical issues that must be addressed"""
        critical_issues = []
        
        # Check fact accuracy
        fact_accuracy = quality_report["fact_check"].get("accuracy_score", 100)
        if fact_accuracy < 90:
            critical_issues.append({
                "type": "accuracy",
                "severity": "HIGH",
                "description": f"Fact accuracy below threshold: {fact_accuracy:.1f}%",
                "action": "Verify and correct all unverified claims"
            })
        
        # Check compliance
        if not quality_report["compliance"].get("fully_compliant", True):
            critical_issues.extend([{
                "type": "compliance",
                "severity": "CRITICAL",
                "description": issue,
                "action": "Address immediately to meet regulatory requirements"
            } for issue in quality_report["compliance"].get("critical_issues", [])])
        
        # Check quality standards
        qa_score = quality_report["quality_assurance"].get("overall_quality_score", 100)
        if qa_score < 80:
            critical_issues.append({
                "type": "quality",
                "severity": "MEDIUM",
                "description": f"Quality score below standard: {qa_score:.1f}%",
                "action": "Improve content quality through editing and enhancement"
            })
        
        return critical_issues
    
    def _generate_compliance_action_items(self, compliance: Dict, risk: Dict, disclaimers: Dict) -> List[str]:
        """Generate specific compliance action items"""
        actions = []
        
        # From compliance check
        if not compliance.get("fully_compliant", True):
            actions.extend(compliance.get("recommendations", [])[:2])
        
        # From risk assessment
        if risk.get("risk_level") in ["HIGH", "CRITICAL"]:
            actions.extend(risk.get("mitigation_recommendations", [])[:2])
        
        # From disclaimer check
        if disclaimers.get("disclaimers_missing", 0) > 0:
            missing = disclaimers.get("missing_list", [])
            actions.append(f"Add missing disclaimers: {', '.join(missing)}")
        
        return actions[:5]  # Top 5 actions
    
    def _calculate_accuracy_score(self, fact_check_report: Dict[str, Any]) -> float:
        """Calculate overall accuracy score"""
        components = {
            "facts": fact_check_report["facts"].get("accuracy_score", 0),
            "statistics": (fact_check_report["statistics"].get("valid_statistics", 0) / 
                          max(fact_check_report["statistics"].get("total_statistics", 1), 1)) * 100,
            "sources": fact_check_report["source_consistency"].get("consistency_score", 0)
        }
        
        # Weighted average
        weights = {"facts": 0.4, "statistics": 0.3, "sources": 0.3}
        
        accuracy_score = sum(components[key] * weights[key] for key in weights)
        
        return accuracy_score
    
    def _identify_needed_corrections(self, fact_check_report: Dict[str, Any]) -> List[str]:
        """Identify specific corrections needed"""
        corrections = []
        
        # From fact verification
        unverified = fact_check_report["facts"].get("unverified_claims", 0)
        if unverified > 0:
            corrections.append(f"Verify or correct {unverified} unverified claims")
        
        # From statistics check
        invalid_stats = fact_check_report["statistics"].get("invalid_statistics", 0)
        if invalid_stats > 0:
            corrections.append(f"Correct {invalid_stats} invalid statistics")
        
        # From source consistency
        conflicts = fact_check_report["source_consistency"].get("conflicting_claims", [])
        if conflicts:
            corrections.append(f"Resolve {len(conflicts)} conflicting claims across sources")
        
        return corrections
    
    def _extract_quality_issues(self, quality_reports: Dict[str, Any]) -> List[Dict[str, Any]]:
        """Extract quality issues from reports"""
        issues = []
        
        for report_name, report in quality_reports.items():
            if "issues" in report:
                for issue in report["issues"]:
                    issues.append({
                        "source": report_name,
                        "type": issue.get("type", "general"),
                        "description": issue.get("description", ""),
                        "severity": issue.get("severity", "medium")
                    })
        
        return issues
    
    def _determine_certification_level(self, quality_scores: Dict[str, float]) -> str:
        """Determine certification level based on scores"""
        avg_score = sum(quality_scores.values()) / len(quality_scores)
        
        if avg_score >= 95:
            return "PLATINUM"
        elif avg_score >= 90:
            return "GOLD"
        elif avg_score >= 85:
            return "SILVER"
        else:
            return "BRONZE"
    
    def _generate_quality_summary(self, scores: Dict[str, float], criteria: Dict[str, bool]) -> str:
        """Generate quality summary"""
        summary_lines = ["Quality Summary:"]
        
        for metric, score in scores.items():
            status = "✅" if criteria.get(metric, False) else "❌"
            summary_lines.append(f"- {metric.title()}: {score:.1f}% {status}")
        
        avg_score = sum(scores.values()) / len(scores)
        summary_lines.append(f"\nOverall Average: {avg_score:.1f}%")
        
        return "\n".join(summary_lines)


class PublishingTeamLead(BaseAgent):
    """Lead agent for publishing team coordination"""
    
    def __init__(self):
        super().__init__(
            agent_id="publishing_team_lead",
            agent_type="team_lead",
            team="publishing"
        )
        self.capabilities = [
            "prepare_publication",
            "seo_optimization",
            "metadata_generation",
            "distribution_planning",
            "social_content"
        ]
        self.model = DEFAULT_MODELS.get("orchestrator", "gpt-5")
        
        # For now, we'll simulate sub-agents with methods
        # In a full implementation, these would be separate agent classes
        self.sub_agents = {}
    
    def validate_task(self, task: str, payload: Dict[str, Any]) -> Tuple[bool, str]:
        """Validate publishing team tasks"""
        valid_tasks = [
            "prepare_publication",
            "optimize_seo",
            "generate_metadata",
            "create_social_content",
            "plan_distribution"
        ]
        
        if task not in valid_tasks:
            return False, f"Task '{task}' not supported by PublishingTeamLead"
        
        return True, "Valid task"
    
    def process_message(self, message: AgentMessage) -> AgentMessage:
        """Process publishing coordination request"""
        task = message.task
        payload = message.payload
        
        if task == "prepare_publication":
            result = self._coordinate_publication_prep(payload)
        elif task == "optimize_seo":
            result = self._coordinate_seo_optimization(payload)
        elif task == "generate_metadata":
            result = self._coordinate_metadata_generation(payload)
        elif task == "create_social_content":
            result = self._coordinate_social_content(payload)
        else:
            result = self._plan_distribution_strategy(payload)
        
        return self._create_response(message, result)
    
    def _coordinate_publication_prep(self, payload: Dict[str, Any]) -> Dict[str, Any]:
        """Coordinate publication preparation"""
        article = payload.get("article", "")
        metadata = payload.get("metadata", {})
        
        self.update_status(AgentStatus.WORKING, "Preparing for publication")

        # SEO optimization
        seo_result = self._optimize_for_seo(article, metadata)

        # Generate metadata
        metadata_result = self._generate_comprehensive_metadata(article, metadata)
        if not metadata_result.get("success", False):
            return {
                "success": False,
                "error": metadata_result.get("error", "Metadata generation failed")
            }

        # Create social content
        social_result = self._create_social_media_content(article, metadata)

        # Generate publication package
        publication_package = {
            "article": seo_result["optimized_content"],
            "metadata": metadata_result["metadata"],
            "seo": seo_result["seo_data"],
            "social": social_result["social_content"],
            "distribution": self._create_distribution_plan(metadata)
        }

        self.update_status(AgentStatus.COMPLETED, "Publication preparation complete")

        return {
            "success": True,
            "publication_package": publication_package,
            "seo_score": seo_result["seo_score"],
            "social_ready": len(social_result["social_content"]) > 0,
            "publication_checklist": self._generate_publication_checklist(publication_package)
        }
    
    def _coordinate_seo_optimization(self, payload: Dict[str, Any]) -> Dict[str, Any]:
        """Coordinate SEO optimization"""
        content = payload.get("content", "")
        target_keywords = payload.get("keywords", [])
        
        return self._optimize_for_seo(content, {"keywords": target_keywords})
    
    def _coordinate_metadata_generation(self, payload: Dict[str, Any]) -> Dict[str, Any]:
        """Coordinate metadata generation"""
        content = payload.get("content", "")
        existing_metadata = payload.get("existing_metadata", {})
        
        return self._generate_comprehensive_metadata(content, existing_metadata)
    
    def _coordinate_social_content(self, payload: Dict[str, Any]) -> Dict[str, Any]:
        """Coordinate social media content creation"""
        article = payload.get("article", "")
        metadata = payload.get("metadata", {})
        
        return self._create_social_media_content(article, metadata)
    
    def _plan_distribution_strategy(self, payload: Dict[str, Any]) -> Dict[str, Any]:
        """Plan content distribution strategy"""
        metadata = payload.get("metadata", {})
        target_audience = payload.get("target_audience", "institutional investors")
        
        distribution_plan = self._create_distribution_plan(metadata)
        
        # Add audience-specific channels
        if target_audience == "institutional investors":
            distribution_plan["channels"].extend([
                "Institutional investor newsletter",
                "LinkedIn targeted posts",
                "Industry publication syndication"
            ])
        
        return {
            "success": True,
            "distribution_plan": distribution_plan,
            "estimated_reach": self._estimate_reach(distribution_plan),
            "timeline": self._create_distribution_timeline(distribution_plan)
        }
    
    def _optimize_for_seo(self, content: str, metadata: Dict[str, Any]) -> Dict[str, Any]:
        """Optimize content for SEO"""
        seo_prompt = f"""Optimize this article for SEO:

{content[:2000]}...

Target keywords: {metadata.get('keywords', [])}

Provide:
1. Title tag (60 chars max)
2. Meta description (160 chars max)
3. Suggested URL slug
4. Header optimization recommendations
5. Keyword density analysis
6. Internal linking opportunities

Return SEO-optimized version and recommendations."""

        seo_analysis = self.query_llm(
            seo_prompt,
            reasoning_effort="medium",
            verbosity="high"
        )
        
        # Calculate SEO score
        seo_score = self._calculate_seo_score(content, metadata.get('keywords', []))
        
        return {
            "optimized_content": content,  # In production, would apply optimizations
            "seo_data": {
                "title_tag": self._extract_title_tag(seo_analysis),
                "seo_description": self._extract_meta_description(seo_analysis),
                "url_slug": self._generate_url_slug(metadata.get('title', '')),
                "keyword_density": self._calculate_keyword_density(content, metadata.get('keywords', []))
            },
            "seo_score": seo_score,
            "recommendations": self._extract_seo_recommendations(seo_analysis)
        }
    
    def _generate_comprehensive_metadata(self, content: str, existing_metadata: Dict[str, Any]) -> Dict[str, Any]:
        """Generate comprehensive metadata"""
        metadata_prompt = f"""Generate comprehensive metadata for this article:

{content[:1500]}...

Create:
1. SEO-optimized title
2. Description (150-160 chars)
3. Keywords (8-10 relevant terms)
4. Categories (2-3)
5. Tags (5-8)
6. Author information
7. Publication date
8. Reading time
9. Difficulty level
10. Target audience

Return as structured data."""

        metadata_response = self.query_llm(
            metadata_prompt,
            reasoning_effort="low",
            verbosity="medium"
        )

        # Parse and structure metadata
        metadata = self._parse_metadata_response(metadata_response)
        metadata.update(existing_metadata)  # Preserve existing data

        # Add calculated fields
        metadata["word_count"] = len(content.split())
        metadata["read_time_minutes"] = self._calculate_reading_time(content)
        metadata["last_updated"] = datetime.now().isoformat()

        required_fields = ["keywords", "read_time_minutes", "key_takeaways"]
        missing = [f for f in required_fields if not metadata.get(f)]
        if missing:
            return {
                "success": False,
                "error": f"Missing required metadata fields: {', '.join(missing)}"
            }

        return {
            "success": True,
            "metadata": metadata,
            "completeness_score": self._calculate_metadata_completeness(metadata)
        }
    
    def _create_social_media_content(self, article: str, metadata: Dict[str, Any]) -> Dict[str, Any]:
        """Create social media content"""
        social_prompt = f"""Create social media content for this article:

Title: {metadata.get('title', 'Article')}
Summary: {article[:1000]}...

Generate:
1. LinkedIn post (300 words, professional tone)
2. Twitter/X thread (5-7 tweets, include key stats)
3. Email newsletter snippet (150 words)
4. Executive summary (200 words)

Include hashtags and CTAs."""

        social_content = self.query_llm(
            social_prompt,
            reasoning_effort="medium",
            verbosity="high"
        )
        
        # Parse social content
        parsed_social = self._parse_social_content(social_content)
        
        return {
            "social_content": parsed_social,
            "platforms_covered": list(parsed_social.keys()),
            "estimated_engagement": self._estimate_social_engagement(parsed_social)
        }
    
    def _create_distribution_plan(self, metadata: Dict[str, Any]) -> Dict[str, Any]:
        """Create content distribution plan"""
        return {
            "channels": [
                "Dakota website",
                "Email newsletter",
                "LinkedIn company page",
                "Twitter/X",
                "Partner syndication"
            ],
            "timing": {
                "immediate": ["Website publication", "Email notification"],
                "day_1": ["LinkedIn post", "Twitter thread"],
                "week_1": ["Newsletter feature", "Partner syndication"],
                "ongoing": ["SEO optimization", "Social reshares"]
            },
            "target_metrics": {
                "views": 5000,
                "engagement_rate": 0.05,
                "shares": 100,
                "qualified_leads": 10
            }
        }
    
    def _calculate_seo_score(self, content: str, keywords: List[str]) -> float:
        """Calculate SEO score"""
        score = 70  # Base score
        
        # Check title
        lines = content.split('\n')
        if lines and lines[0].startswith('#'):
            score += 10
        
        # Check keyword density
        content_lower = content.lower()
        keyword_count = sum(content_lower.count(kw.lower()) for kw in keywords)
        word_count = len(content.split())
        
        if word_count > 0:
            keyword_density = (keyword_count / word_count) * 100
            if 1 <= keyword_density <= 3:
                score += 10
        
        # Check headers
        header_count = sum(1 for line in lines if line.startswith('#'))
        if header_count >= 5:
            score += 10
        
        return min(100, score)
    
    def _calculate_keyword_density(self, content: str, keywords: List[str]) -> Dict[str, float]:
        """Calculate keyword density"""
        content_lower = content.lower()
        word_count = len(content.split())
        
        density = {}
        for keyword in keywords:
            count = content_lower.count(keyword.lower())
            density[keyword] = (count / word_count * 100) if word_count > 0 else 0
        
        return density
    
    def _calculate_reading_time(self, content: str) -> int:
        """Calculate estimated reading time in minutes"""
        words = len(content.split())
        # Average reading speed: 200-250 words per minute
        return max(1, round(words / 225))
    
    def _calculate_metadata_completeness(self, metadata: Dict[str, Any]) -> float:
        """Calculate metadata completeness score"""
        required_fields = [
            "title", "description", "keywords", "categories",
            "tags", "author", "publication_date", "reading_time"
        ]
        
        present_fields = sum(1 for field in required_fields if field in metadata and metadata[field])
        
        return (present_fields / len(required_fields)) * 100
    
    def _generate_publication_checklist(self, package: Dict[str, Any]) -> List[Dict[str, bool]]:
        """Generate publication checklist"""
        checklist = [
            {
                "item": "Article content finalized",
                "completed": bool(package.get("article"))
            },
            {
                "item": "SEO optimization complete",
                "completed": package.get("seo", {}).get("seo_score", 0) >= 70
            },
            {
                "item": "Metadata generated",
                "completed": bool(package.get("metadata"))
            },
            {
                "item": "Social content created",
                "completed": bool(package.get("social"))
            },
            {
                "item": "Distribution plan ready",
                "completed": bool(package.get("distribution"))
            }
        ]
        
        return checklist
    
    def _estimate_reach(self, distribution_plan: Dict[str, Any]) -> int:
        """Estimate potential reach"""
        channel_reach = {
            "Dakota website": 2000,
            "Email newsletter": 5000,
            "LinkedIn company page": 3000,
            "Twitter/X": 1000,
            "Partner syndication": 2000
        }
        
        total_reach = sum(channel_reach.get(channel, 0) for channel in distribution_plan["channels"])
        
        return total_reach
    
    def _create_distribution_timeline(self, distribution_plan: Dict[str, Any]) -> List[Dict[str, Any]]:
        """Create distribution timeline"""
        timeline = []
        
        for time_period, activities in distribution_plan["timing"].items():
            timeline.append({
                "period": time_period,
                "activities": activities,
                "status": "pending"
            })
        
        return timeline
    
    def _extract_title_tag(self, seo_analysis: str) -> str:
        """Extract title tag from SEO analysis"""
        # Simple extraction - in production would parse more carefully
        lines = seo_analysis.split('\n')
        for line in lines:
            if "title tag" in line.lower():
                # Extract the next meaningful content
                return line.split(':')[-1].strip()[:60]
        
        return "Investment Insights from Dakota"
    
    def _extract_meta_description(self, seo_analysis: str) -> str:
        """Extract meta description from SEO analysis"""
        lines = seo_analysis.split('\n')
        for line in lines:
            if "meta description" in line.lower():
                return line.split(':')[-1].strip()[:160]
        
        return "Expert insights on alternative investments for institutional investors."
    
    def _generate_url_slug(self, title: str) -> str:
        """Generate URL slug from title"""
        # Simple slug generation
        slug = title.lower()
        slug = re.sub(r'[^a-z0-9\s-]', '', slug)
        slug = re.sub(r'\s+', '-', slug)
        slug = slug.strip('-')
        
        return slug[:60]  # Limit length
    
    def _extract_seo_recommendations(self, seo_analysis: str) -> List[str]:
        """Extract SEO recommendations"""
        recommendations = []
        lines = seo_analysis.split('\n')
        
        for line in lines:
            if any(word in line.lower() for word in ['recommend', 'suggest', 'improve', 'optimize']):
                recommendations.append(line.strip())
        
        return recommendations[:5]
    
    def _parse_metadata_response(self, response: str) -> Dict[str, Any]:
        """Parse metadata from response"""
        # In production, would use structured parsing
        metadata = {
            "title": "",
            "description": "",
            "keywords": [],
            "categories": [],
            "tags": [],
            "author": "Dakota Research Team",
            "publication_date": datetime.now().isoformat(),
            "difficulty_level": "Professional",
            "target_audience": "Institutional Investors"
        }
        
        # Simple parsing logic
        lines = response.split('\n')
        current_field = None
        
        for line in lines:
            line = line.strip()
            if "title:" in line.lower():
                metadata["title"] = line.split(':', 1)[-1].strip()
            elif "description:" in line.lower():
                metadata["description"] = line.split(':', 1)[-1].strip()
            elif "keywords:" in line.lower():
                current_field = "keywords"
            elif "categories:" in line.lower():
                current_field = "categories"
            elif "tags:" in line.lower():
                current_field = "tags"
            elif current_field and line.startswith('-'):
                value = line.lstrip('-').strip()
                if current_field in metadata and isinstance(metadata[current_field], list):
                    metadata[current_field].append(value)
        
        return metadata
    
    def _parse_social_content(self, content: str) -> Dict[str, str]:
        """Parse social media content"""
        social = {
            "linkedin": "",
            "twitter": "",
            "email": "",
            "executive_summary": ""
        }
        
        # Simple parsing based on sections
        current_platform = None
        lines = content.split('\n')
        
        for line in lines:
            if "linkedin" in line.lower():
                current_platform = "linkedin"
            elif "twitter" in line.lower() or "tweet" in line.lower():
                current_platform = "twitter"
            elif "email" in line.lower():
                current_platform = "email"
            elif "executive" in line.lower():
                current_platform = "executive_summary"
            elif current_platform and line.strip():
                social[current_platform] += line + "\n"
        
        return social
    
    def _estimate_social_engagement(self, social_content: Dict[str, str]) -> Dict[str, float]:
        """Estimate social media engagement"""
        engagement_rates = {
            "linkedin": 0.05,  # 5% engagement rate
            "twitter": 0.02,   # 2% engagement rate
            "email": 0.25,     # 25% open rate
            "executive_summary": 0.10  # 10% forward rate
        }
        
        estimated_engagement = {}
        for platform, content in social_content.items():
            if content:
                estimated_engagement[platform] = engagement_rates.get(platform, 0.01)
        
        return estimated_engagement<|MERGE_RESOLUTION|>--- conflicted
+++ resolved
@@ -112,7 +112,6 @@
             {"query": topic}
         )
         
-<<<<<<< HEAD
         # Execute all searches simultaneously with timeout protection
         web_task = asyncio.wait_for(
             asyncio.to_thread(self.web_researcher.receive_message, web_msg), timeout=15
@@ -123,12 +122,6 @@
         dakota_task = asyncio.wait_for(
             asyncio.to_thread(self.kb_researcher.receive_message, dakota_msg), timeout=10
         )
-=======
-        # Run all three searches concurrently using threads
-        web_task = asyncio.to_thread(self.web_researcher.receive_message, web_msg)
-        kb_task = asyncio.to_thread(self.kb_researcher.receive_message, kb_msg)
-        dakota_task = asyncio.to_thread(self.kb_researcher.receive_message, dakota_msg)
->>>>>>> f11a21a6
 
         # Wait for all to complete
         web_response = kb_response = dakota_response = None
