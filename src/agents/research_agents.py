"""
Specialized research agents for information gathering
"""
from typing import Dict, Any, List, Tuple, Optional
import json
import re
from datetime import datetime

from src.agents.multi_agent_base import BaseAgent, AgentMessage, AgentStatus
from src.config import DEFAULT_MODELS, MIN_SOURCES
from src.services.web_search import search_web
from src.services.kb_search import KnowledgeBaseSearcher


class WebResearchAgent(BaseAgent):
    """Agent specialized in web research and current data gathering"""
    
    def __init__(self):
        super().__init__(
            agent_id="web_researcher_001",
            agent_type="web_researcher",
            team="research"
        )
        self.capabilities = [
            "web_search",
            "news_analysis",
            "market_data",
            "trend_identification",
            "source_verification"
        ]
        self.model = DEFAULT_MODELS.get("web_researcher", "gpt-5")
    
    def validate_task(self, task: str, payload: Dict[str, Any]) -> Tuple[bool, str]:
        """Validate if task is web research related"""
        valid_tasks = [
            "search_web", "find_sources", "verify_claim",
            "get_market_data", "find_news", "research_topic"
        ]
        
        if task not in valid_tasks:
            return False, f"Task '{task}' not supported by WebResearchAgent"
        
        if task in ["search_web", "research_topic"] and "query" not in payload:
            return False, "Missing 'query' in payload"
        
        return True, "Valid task"
    
    def process_message(self, message: AgentMessage) -> AgentMessage:
        """Process research request"""
        task = message.task
        payload = message.payload
        
        if task == "research_topic":
            result = self._comprehensive_research(payload["query"])
        elif task == "find_sources":
            result = self._find_authoritative_sources(payload["query"])
        elif task == "verify_claim":
            result = self._verify_claim(payload["claim"])
        elif task == "get_market_data":
            result = self._get_market_data(payload["query"])
        else:
            result = self._basic_search(payload["query"])
        
        return self._create_response(message, result)
    
    def _comprehensive_research(self, query: str) -> Dict[str, Any]:
        """Perform comprehensive research on a topic"""
        # Search for current information
        search_results = search_web(query)
        
        # Analyze and synthesize results
        analysis_prompt = f"""Analyze these search results for: {query}

Results:
{json.dumps(search_results, indent=2)}

Provide:
1. Key findings with dates and sources
2. Relevant statistics and data points
3. Market trends and insights
4. Authoritative sources with URLs
5. Areas needing further research

Focus on 2024-2025 data and institutional investor perspectives."""

        analysis = self.query_llm(
            analysis_prompt,
            reasoning_effort="high",
            verbosity="high"
        )
        
        # Extract sources
        sources = self._extract_sources(analysis)
        
        return {
            "success": True,
            "research_summary": analysis,
            "sources": sources,
            "search_query": query,
            "timestamp": datetime.now().isoformat()
        }
    
    def _find_authoritative_sources(self, query: str) -> Dict[str, Any]:
        """Find authoritative sources for a topic"""
        # Search for specific types of sources
        source_queries = [
            f"{query} site:*.edu research paper",
            f"{query} site:*.gov statistics data",
            f"{query} institutional investor report",
            f"{query} McKinsey Bain BCG analysis"
        ]
        
        all_sources = []
        for sq in source_queries:
            results = search_web(sq)
            all_sources.extend(results.get("sources", []))
        
        # Rank and filter sources
        ranked_sources = self._rank_sources(all_sources)
        
        return {
            "success": True,
            "sources": ranked_sources[:MIN_SOURCES * 2],  # Return more than minimum
            "total_found": len(all_sources),
            "query": query
        }
    
    def _verify_claim(self, claim: str) -> Dict[str, Any]:
        """Verify a specific claim or statistic"""
        verification_prompt = f"""Verify this claim: {claim}

Search for:
1. Original source of the claim
2. Supporting evidence
3. Contradicting evidence
4. Expert opinions
5. Fact-checking results

Provide verification status: VERIFIED, PARTIALLY_VERIFIED, or UNVERIFIED"""

        # Search for verification
        search_results = search_web(f"verify {claim} fact check")
        
        verification = self.query_llm(
            f"{verification_prompt}\n\nSearch results:\n{json.dumps(search_results)}",
            reasoning_effort="high",
            verbosity="medium"
        )
        
        return {
            "success": True,
            "claim": claim,
            "verification_result": verification,
            "sources": search_results.get("sources", [])
        }
    
    def _get_market_data(self, query: str) -> Dict[str, Any]:
        """Get specific market data and statistics"""
        # Search for market data
        market_search = search_web(f"{query} market data statistics 2024 2025")
        
        # Extract numerical data
        data_prompt = f"""Extract market data from these results for: {query}

Results: {json.dumps(market_search)}

Extract:
1. Specific numbers and percentages
2. Growth rates and trends
3. Market sizes and valuations
4. Comparisons and benchmarks
5. Time periods for each data point

Format as structured data."""

        market_data = self.query_llm(
            data_prompt,
            reasoning_effort="medium",
            verbosity="medium"
        )
        
        return {
            "success": True,
            "market_data": market_data,
            "sources": market_search.get("sources", []),
            "query": query
        }
    
    def _basic_search(self, query: str) -> Dict[str, Any]:
        """Perform basic web search"""
        results = search_web(query)
        return {
            "success": True,
            "results": results,
            "query": query
        }
    
    def _extract_sources(self, text: str) -> List[Dict[str, str]]:
        """Extract sources from text"""
        sources = []
        
        # Pattern for URLs
        url_pattern = r'https?://[^\s<>"{}|\\^`\[\]]+[^\s<>"{}|\\^`\[\].,;:!?]'
        urls = re.findall(url_pattern, text)
        
        # Pattern for citations like [Source, Date]
        citation_pattern = r'\[([^\]]+)\]'
        citations = re.findall(citation_pattern, text)
        
        for i, url in enumerate(urls):
            source = {
                "url": url,
                "title": citations[i] if i < len(citations) else f"Source {i+1}",
                "date": datetime.now().strftime("%Y-%m-%d")
            }
            sources.append(source)
        
        return sources
    
    def _rank_sources(self, sources: List[Dict[str, Any]]) -> List[Dict[str, Any]]:
        """Rank sources by credibility"""
        # Simple ranking based on domain authority
        domain_scores = {
            ".edu": 10,
            ".gov": 10,
            ".org": 8,
            "mckinsey.com": 9,
            "bain.com": 9,
            "bcg.com": 9,
            "harvard.edu": 10,
            "wharton.upenn.edu": 10,
            "mit.edu": 10,
            "stanford.edu": 10,
            "dakota.com": 10
        }
        
        for source in sources:
            url = source.get("url", "")
            score = 5  # Default score
            
            for domain, domain_score in domain_scores.items():
                if domain in url.lower():
                    score = domain_score
                    break
            
            source["credibility_score"] = score
        
        # Sort by credibility score
        return sorted(sources, key=lambda x: x.get("credibility_score", 0), reverse=True)


class KnowledgeBaseAgent(BaseAgent):
    """Agent specialized in Dakota knowledge base searches"""
    
    def __init__(self):
        super().__init__(
            agent_id="kb_researcher_001",
            agent_type="kb_researcher",
            team="research"
        )
        self.capabilities = [
            "dakota_kb_search",
            "article_retrieval",
            "investment_insights",
            "dakota_philosophy",
            "historical_data"
        ]
        self.model = DEFAULT_MODELS.get("kb_researcher", "gpt-5-mini")
        # Try to use optimized searcher, fallback to original if not available
        try:
            from src.services.kb_search_optimized import get_kb_searcher
            self.kb_searcher = get_kb_searcher()
            self.use_optimized = True
        except ImportError:
            from src.services.kb_search import KnowledgeBaseSearcher
            self.kb_searcher = KnowledgeBaseSearcher()
            self.use_optimized = False
    
    def validate_task(self, task: str, payload: Dict[str, Any]) -> Tuple[bool, str]:
        """Validate if task is KB related"""
        valid_tasks = [
            "search_kb", "find_dakota_insights", "get_investment_philosophy",
            "find_similar_articles", "get_historical_context"
        ]
        
        if task not in valid_tasks:
            return False, f"Task '{task}' not supported by KnowledgeBaseAgent"
        
        if "query" not in payload:
            return False, "Missing 'query' in payload"
        
        return True, "Valid task"
    
    def process_message(self, message: AgentMessage) -> AgentMessage:
        """Process KB search request"""
        task = message.task
        payload = message.payload
        
        if task == "search_kb":
            result = self._search_knowledge_base(payload["query"])
        elif task == "find_dakota_insights":
            result = self._find_dakota_specific_insights(payload["query"])
        elif task == "get_investment_philosophy":
            result = self._get_investment_philosophy(payload["query"])
        elif task == "find_similar_articles":
            result = self._find_similar_articles(payload["query"])
        else:
            result = self._get_historical_context(payload["query"])
        
        return self._create_response(message, result)
    
    def _search_knowledge_base(self, query: str) -> Dict[str, Any]:
        """Search Dakota knowledge base"""
        try:
<<<<<<< HEAD
            # Perform KB search
            results = self.kb_searcher.search(query)
            if isinstance(results, dict) and not results.get("success", True):
                return {"success": False, "error": results.get("error", "KB search failed"), "query": query}
=======
            # Perform KB search with timeout
            if self.use_optimized:
                results = self.kb_searcher.search(query, max_results=5, timeout=10)
            else:
                results = self.kb_searcher.search(query)
>>>>>>> d864dff4
            
            # Analyze results
            analysis_prompt = f"""Analyze these Dakota knowledge base results for: {query}

Results:
{json.dumps(results, indent=2)}

Extract:
1. Key Dakota-specific insights
2. Investment philosophy points
3. Historical performance data
4. Relevant article references
5. Expert perspectives from Dakota team

Focus on institutional investor needs."""

            analysis = self.query_llm(
                analysis_prompt,
                reasoning_effort="medium",
                verbosity="high"
            )
            
            return {
                "success": True,
                "kb_insights": analysis,
                "raw_results": results,
                "query": query,
                "source": "dakota_knowledge_base"
            }
            
        except Exception as e:
            return {
                "success": False,
                "error": str(e),
                "query": query
            }
    
    def _find_dakota_specific_insights(self, query: str) -> Dict[str, Any]:
        """Find Dakota-specific insights and perspectives"""
        # Search for Dakota-specific content
        dakota_query = f"{query} Dakota perspective institutional investors"
        results = self.kb_searcher.search(dakota_query)
        if isinstance(results, dict) and not results.get("success", True):
            return {"success": False, "error": results.get("error", "KB search failed"), "query": query}
        
        # Extract Dakota insights
        insight_prompt = f"""Extract Dakota-specific insights for: {query}

From these results:
{json.dumps(results, indent=2)}

Focus on:
1. Dakota's unique perspective
2. Differentiating factors
3. Value propositions for institutions
4. Case studies and examples
5. Dakota team expertise

Provide actionable insights."""

        insights = self.query_llm(
            insight_prompt,
            reasoning_effort="medium",
            verbosity="medium"
        )
        
        return {
            "success": True,
            "dakota_insights": insights,
            "supporting_articles": self._extract_article_refs(results),
            "query": query
        }
    
    def _get_investment_philosophy(self, query: str) -> Dict[str, Any]:
        """Get Dakota's investment philosophy related to query"""
        philosophy_search = self.kb_searcher.search(
            f"Dakota investment philosophy {query}"
        )
        
        philosophy_prompt = f"""Explain Dakota's investment philosophy regarding: {query}

Based on:
{json.dumps(philosophy_search, indent=2)}

Cover:
1. Core principles
2. Risk management approach
3. Due diligence process
4. Portfolio construction
5. Long-term perspective

Relate specifically to the query topic."""

        philosophy = self.query_llm(
            philosophy_prompt,
            reasoning_effort="high",
            verbosity="high"
        )
        
        return {
            "success": True,
            "investment_philosophy": philosophy,
            "query": query,
            "references": self._extract_article_refs(philosophy_search)
        }
    
    def _find_similar_articles(self, query: str) -> Dict[str, Any]:
        """Find similar articles in knowledge base"""
        similar_search = self.kb_searcher.search(query, limit=10)
        
        # Rank by relevance
        ranked_articles = self._rank_articles_by_relevance(similar_search, query)
        
        return {
            "success": True,
            "similar_articles": ranked_articles[:5],
            "total_found": len(similar_search),
            "query": query
        }
    
    def _get_historical_context(self, query: str) -> Dict[str, Any]:
        """Get historical context from knowledge base"""
        historical_search = self.kb_searcher.search(
            f"{query} historical performance trends evolution"
        )
        
        context_prompt = f"""Provide historical context for: {query}

From Dakota knowledge base:
{json.dumps(historical_search, indent=2)}

Include:
1. Historical trends and evolution
2. Past performance and outcomes
3. Lessons learned
4. Market cycles
5. Long-term perspectives

Focus on institutional investor relevance."""

        context = self.query_llm(
            context_prompt,
            reasoning_effort="medium",
            verbosity="high"
        )
        
        return {
            "success": True,
            "historical_context": context,
            "sources": self._extract_article_refs(historical_search),
            "query": query
        }
    
    def _extract_article_refs(self, results: Any) -> List[Dict[str, str]]:
        """Extract article references from KB results"""
        articles = []
        
        # Extract from results structure
        if isinstance(results, dict):
            if "articles" in results:
                articles = results["articles"]
            elif "results" in results:
                articles = results["results"]
        elif isinstance(results, list):
            articles = results
        
        # Format references
        refs = []
        for article in articles[:5]:  # Top 5 articles
            ref = {
                "title": article.get("title", "Untitled"),
                "url": article.get("url", ""),
                "date": article.get("date", ""),
                "relevance": article.get("relevance_score", 0)
            }
            refs.append(ref)
        
        return refs
    
    def _rank_articles_by_relevance(self, articles: List[Dict], query: str) -> List[Dict]:
        """Rank articles by relevance to query"""
        query_terms = query.lower().split()
        
        for article in articles:
            score = 0
            title = article.get("title", "").lower()
            content = article.get("content", "").lower()
            
            # Score based on term matches
            for term in query_terms:
                score += title.count(term) * 3  # Title matches worth more
                score += content.count(term)
            
            article["relevance_score"] = score
        
        return sorted(articles, key=lambda x: x.get("relevance_score", 0), reverse=True)


class DataValidationAgent(BaseAgent):
    """Agent specialized in data validation and fact-checking"""
    
    def __init__(self):
        super().__init__(
            agent_id="data_validator_001",
            agent_type="data_validator",
            team="research"
        )
        self.capabilities = [
            "fact_checking",
            "source_validation",
            "data_consistency",
            "citation_verification",
            "freshness_check"
        ]
        self.model = DEFAULT_MODELS.get("fact_checker", "gpt-5")
    
    def validate_task(self, task: str, payload: Dict[str, Any]) -> Tuple[bool, str]:
        """Validate if task is data validation related"""
        valid_tasks = [
            "validate_facts", "check_sources", "verify_data",
            "check_consistency", "validate_citations", "check_freshness"
        ]
        
        if task not in valid_tasks:
            return False, f"Task '{task}' not supported by DataValidationAgent"
        
        if task == "validate_facts" and "content" not in payload:
            return False, "Missing 'content' in payload"
        
        return True, "Valid task"
    
    def process_message(self, message: AgentMessage) -> AgentMessage:
        """Process validation request"""
        task = message.task
        payload = message.payload
        
        if task == "validate_facts":
            result = self._validate_all_facts(payload["content"])
        elif task == "check_sources":
            result = self._check_source_credibility(payload["sources"])
        elif task == "verify_data":
            result = self._verify_data_points(payload["data"])
        elif task == "check_consistency":
            result = self._check_consistency(payload["content"])
        elif task == "validate_citations":
            result = self._validate_citations(payload["content"])
        else:
            result = self._check_data_freshness(payload["content"])
        
        return self._create_response(message, result)
    
    def _validate_all_facts(self, content: str) -> Dict[str, Any]:
        """Validate all facts in content"""
        validation_prompt = f"""Fact-check this content:

{content[:3000]}...

For each claim or statistic:
1. Identify the specific claim
2. Assess verifiability
3. Check for supporting evidence
4. Note any concerns
5. Suggest corrections if needed

Return structured validation results."""

        validation = self.query_llm(
            validation_prompt,
            reasoning_effort="high",
            verbosity="high"
        )
        
        # Extract specific issues
        issues = self._extract_validation_issues(validation)
        
        return {
            "success": True,
            "validation_complete": True,
            "issues_found": len(issues),
            "issues": issues,
            "overall_credibility": self._calculate_credibility_score(issues),
            "detailed_report": validation
        }
    
    def _check_source_credibility(self, sources: List[Dict[str, Any]]) -> Dict[str, Any]:
        """Check credibility of sources"""
        # Return early if no sources are provided
        if not sources:
            return {
                "success": False,
                "error": "No sources provided",
                "sources_checked": 0,
                "average_credibility": 0,
                "results": [],
                "highly_credible": [],
                "low_credibility": [],
            }

        credibility_results = []
        
        for source in sources:
            url = source.get("url", "")
            
            # Check domain credibility
            credibility = self._assess_domain_credibility(url)
            
            # Check content freshness
            freshness = self._assess_content_freshness(source)
            
            result = {
                "source": url,
                "credibility_score": credibility["score"],
                "credibility_notes": credibility["notes"],
                "freshness": freshness,
                "recommended": credibility["score"] >= 7
            }
            credibility_results.append(result)
        
        # Overall assessment
        avg_credibility = (
            sum(r["credibility_score"] for r in credibility_results) / len(credibility_results)
            if credibility_results
            else 0
        )
        
        return {
            "success": True,
            "sources_checked": len(sources),
            "average_credibility": avg_credibility,
            "results": credibility_results,
            "highly_credible": [r for r in credibility_results if r["credibility_score"] >= 8],
            "low_credibility": [r for r in credibility_results if r["credibility_score"] < 6]
        }
    
    def _verify_data_points(self, data: List[Dict[str, Any]]) -> Dict[str, Any]:
        """Verify specific data points"""
        verification_results = []
        
        for data_point in data:
            claim = data_point.get("claim", "")
            value = data_point.get("value", "")
            source = data_point.get("source", "")
            
            # Verify the data point
            verification_prompt = f"""Verify this data point:
Claim: {claim}
Value: {value}
Source: {source}

Check if this is accurate and current."""

            verification = self.query_llm(
                verification_prompt,
                reasoning_effort="medium",
                verbosity="low"
            )
            
            result = {
                "data_point": claim,
                "value": value,
                "verification_status": self._parse_verification_status(verification),
                "notes": verification
            }
            verification_results.append(result)
        
        verified_count = sum(1 for r in verification_results if r["verification_status"] == "VERIFIED")
        
        return {
            "success": True,
            "data_points_checked": len(data),
            "verified": verified_count,
            "unverified": len(data) - verified_count,
            "results": verification_results
        }
    
    def _check_consistency(self, content: str) -> Dict[str, Any]:
        """Check internal consistency of content"""
        consistency_prompt = f"""Check this content for internal consistency:

{content[:3000]}...

Look for:
1. Contradicting statements
2. Inconsistent data points
3. Logical inconsistencies
4. Timeline conflicts
5. Statistical impossibilities

Report any inconsistencies found."""

        consistency_check = self.query_llm(
            consistency_prompt,
            reasoning_effort="high",
            verbosity="medium"
        )
        
        inconsistencies = self._extract_inconsistencies(consistency_check)
        
        return {
            "success": True,
            "consistent": len(inconsistencies) == 0,
            "inconsistencies_found": len(inconsistencies),
            "details": inconsistencies,
            "report": consistency_check
        }
    
    def _validate_citations(self, content: str) -> Dict[str, Any]:
        """Validate all citations in content"""
        import re
        
        # Extract citations
        citation_pattern = r'\[([^\]]+)\]\(([^)]+)\)'
        citations = re.findall(citation_pattern, content)
        
        validation_results = []
        for source_text, url in citations:
            # Validate URL format
            url_valid = self._is_valid_url(url)
            
            # Check if URL is accessible (simplified check)
            accessible = url_valid and not url.startswith('example.com')
            
            result = {
                "citation": f"[{source_text}]({url})",
                "url_valid": url_valid,
                "accessible": accessible,
                "source_text": source_text,
                "url": url
            }
            validation_results.append(result)
        
        valid_count = sum(1 for r in validation_results if r["url_valid"] and r["accessible"])
        
        return {
            "success": True,
            "total_citations": len(citations),
            "valid_citations": valid_count,
            "invalid_citations": len(citations) - valid_count,
            "results": validation_results,
            "meets_minimum": valid_count >= MIN_SOURCES
        }
    
    def _check_data_freshness(self, content: str) -> Dict[str, Any]:
        """Check if data is current"""
        import re
        
        # Extract dates and years
        year_pattern = r'\b(19|20)\d{2}\b'
        years = [int(y) for y in re.findall(year_pattern, content)]
        
        current_year = datetime.now().year
        
        # Analyze freshness
        if years:
            most_recent = max(years)
            oldest = min(years)
            avg_year = sum(years) / len(years)
            
            freshness_score = max(0, 100 - (current_year - most_recent) * 20)
        else:
            most_recent = oldest = avg_year = None
            freshness_score = 50  # Unknown freshness
        
        # Check for outdated references
        outdated_threshold = current_year - 2
        outdated_refs = [y for y in years if y < outdated_threshold]
        
        return {
            "success": True,
            "current_year": current_year,
            "most_recent_year": most_recent,
            "oldest_year": oldest,
            "average_year": round(avg_year) if avg_year else None,
            "freshness_score": freshness_score,
            "outdated_references": len(outdated_refs),
            "total_year_references": len(years),
            "is_current": freshness_score >= 80
        }
    
    def _extract_validation_issues(self, validation_text: str) -> List[Dict[str, str]]:
        """Extract validation issues from text"""
        # Simple extraction - in production would use more sophisticated parsing
        issues = []
        
        lines = validation_text.split('\n')
        current_issue = None
        
        for line in lines:
            if any(word in line.lower() for word in ['incorrect', 'false', 'outdated', 'unverified', 'concern']):
                if current_issue:
                    issues.append(current_issue)
                current_issue = {
                    "type": "validation_issue",
                    "description": line.strip(),
                    "severity": self._assess_severity(line)
                }
            elif current_issue and line.strip():
                current_issue["description"] += " " + line.strip()
        
        if current_issue:
            issues.append(current_issue)
        
        return issues
    
    def _calculate_credibility_score(self, issues: List[Dict]) -> float:
        """Calculate overall credibility score"""
        if not issues:
            return 100.0
        
        # Deduct points for issues based on severity
        score = 100.0
        severity_deductions = {
            "high": 20,
            "medium": 10,
            "low": 5
        }
        
        for issue in issues:
            severity = issue.get("severity", "medium")
            score -= severity_deductions.get(severity, 10)
        
        return max(0, score)
    
    def _assess_domain_credibility(self, url: str) -> Dict[str, Any]:
        """Assess credibility of a domain"""
        high_credibility_domains = [
            ".edu", ".gov", "mckinsey.com", "bain.com", "bcg.com",
            "harvard.edu", "wharton.upenn.edu", "stanford.edu",
            "mit.edu", "dakota.com", "wsj.com", "ft.com", "bloomberg.com"
        ]
        
        medium_credibility_domains = [
            ".org", "reuters.com", "forbes.com", "businessinsider.com",
            "cnbc.com", "economist.com"
        ]
        
        score = 5  # Default score
        notes = []
        
        url_lower = url.lower()
        
        for domain in high_credibility_domains:
            if domain in url_lower:
                score = 9
                notes.append(f"High credibility domain: {domain}")
                break
        
        if score == 5:
            for domain in medium_credibility_domains:
                if domain in url_lower:
                    score = 7
                    notes.append(f"Medium credibility domain: {domain}")
                    break
        
        if score == 5:
            notes.append("Unknown domain - requires further verification")
        
        return {
            "score": score,
            "notes": notes
        }
    
    def _assess_content_freshness(self, source: Dict[str, Any]) -> Dict[str, Any]:
        """Assess freshness of content"""
        date_str = source.get("date", "")
        current_year = datetime.now().year
        
        if date_str:
            try:
                # Try to extract year
                year_match = re.search(r'(20\d{2})', date_str)
                if year_match:
                    year = int(year_match.group(1))
                    age = current_year - year
                    
                    if age == 0:
                        return {"status": "current", "age": age, "score": 10}
                    elif age == 1:
                        return {"status": "recent", "age": age, "score": 8}
                    elif age <= 2:
                        return {"status": "acceptable", "age": age, "score": 6}
                    else:
                        return {"status": "outdated", "age": age, "score": 3}
            except:
                pass
        
        return {"status": "unknown", "age": None, "score": 5}
    
    def _parse_verification_status(self, verification_text: str) -> str:
        """Parse verification status from text"""
        text_lower = verification_text.lower()
        
        if any(word in text_lower for word in ['verified', 'correct', 'accurate', 'confirmed']):
            return "VERIFIED"
        elif any(word in text_lower for word in ['partially', 'mostly', 'generally']):
            return "PARTIALLY_VERIFIED"
        else:
            return "UNVERIFIED"
    
    def _is_valid_url(self, url: str) -> bool:
        """Check if URL format is valid"""
        url_pattern = r'^https?://[^\s/$.?#].[^\s]*$'
        return bool(re.match(url_pattern, url))
    
    def _extract_inconsistencies(self, consistency_text: str) -> List[Dict[str, str]]:
        """Extract inconsistencies from text"""
        inconsistencies = []
        
        # Simple extraction based on keywords
        lines = consistency_text.split('\n')
        
        for i, line in enumerate(lines):
            if any(word in line.lower() for word in ['contradict', 'inconsistent', 'conflict', 'mismatch']):
                inconsistency = {
                    "type": "inconsistency",
                    "description": line.strip(),
                    "location": f"Line {i+1}"
                }
                
                # Try to get context from next line
                if i + 1 < len(lines) and lines[i + 1].strip():
                    inconsistency["context"] = lines[i + 1].strip()
                
                inconsistencies.append(inconsistency)
        
        return inconsistencies
    
    def _assess_severity(self, text: str) -> str:
        """Assess severity of an issue"""
        text_lower = text.lower()
        
        if any(word in text_lower for word in ['critical', 'false', 'incorrect', 'major']):
            return "high"
        elif any(word in text_lower for word in ['outdated', 'unclear', 'minor']):
            return "low"
        else:
            return "medium"<|MERGE_RESOLUTION|>--- conflicted
+++ resolved
@@ -312,18 +312,15 @@
     def _search_knowledge_base(self, query: str) -> Dict[str, Any]:
         """Search Dakota knowledge base"""
         try:
-<<<<<<< HEAD
-            # Perform KB search
-            results = self.kb_searcher.search(query)
-            if isinstance(results, dict) and not results.get("success", True):
-                return {"success": False, "error": results.get("error", "KB search failed"), "query": query}
-=======
             # Perform KB search with timeout
             if self.use_optimized:
                 results = self.kb_searcher.search(query, max_results=5, timeout=10)
             else:
                 results = self.kb_searcher.search(query)
->>>>>>> d864dff4
+            
+            # Check for errors in results
+            if isinstance(results, dict) and not results.get("success", True):
+                return {"success": False, "error": results.get("error", "KB search failed"), "query": query}
             
             # Analyze results
             analysis_prompt = f"""Analyze these Dakota knowledge base results for: {query}
